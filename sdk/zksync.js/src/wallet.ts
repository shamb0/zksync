--- conflicted
+++ resolved
@@ -22,13 +22,8 @@
     ChangePubkeyTypes,
     ChangePubKeyOnchain,
     ChangePubKeyECDSA,
-<<<<<<< HEAD
-    ChangePubKeyCREATE2
-=======
     ChangePubKeyCREATE2,
-    ZkSyncVersion,
     Create2Data
->>>>>>> 8af6b29b
 } from './types';
 import {
     ERC20_APPROVE_TRESHOLD,
