--- conflicted
+++ resolved
@@ -38,11 +38,8 @@
     MAX_TIMESTAMP,
     getEthereumBalance,
     ETH_RECOMMENDED_DEPOSIT_GAS_LIMIT,
-<<<<<<< HEAD
-    getChangePubkeyLegacyMessage
-=======
+    getChangePubkeyLegacyMessage,
     ERC20_DEPOSIT_GAS_LIMIT
->>>>>>> c04f6952
 } from './utils';
 
 const EthersErrorCode = ErrorCode;
