--- conflicted
+++ resolved
@@ -108,11 +108,7 @@
         }
 
         const govContract = await deployContract(this.deployWallet, this.contracts.governance, [], {
-<<<<<<< HEAD
-            gasLimit: 8000000,
-=======
             gasLimit: 700000,
->>>>>>> 7a9770a7
             ...ethTxOptions
         });
         const govRec = await govContract.deployTransaction.wait();
