--- conflicted
+++ resolved
@@ -1,4 +1,4 @@
-pragma solidity ^0.5.8;
+pragma solidity ^0.5.0;
 
 import "./IERC20.sol";
 import "./Bytes.sol";
@@ -70,17 +70,12 @@
     /// @param _signature 65 bytes concatenated. R (32) + S (32) + V (1)
     /// @param _message signed message.
     /// @return address of the signer
-<<<<<<< HEAD
-    function recoverAddressFromEthSignature(bytes memory _signature, bytes memory _message) internal pure returns (address) {
-        require(_signature.length == 65 + 32, "ves10"); // incorrect signature length
-=======
     function recoverAddressFromEthSignature(bytes memory _signature, bytes memory _message)
         internal
         pure
         returns (address)
     {
-        require(_signature.length == 65, "ves10"); // incorrect signature length
->>>>>>> 9b4263c8
+        require(_signature.length == 65 + 32, "ves10"); // incorrect signature length
 
         bytes32 signR;
         bytes32 signS;
