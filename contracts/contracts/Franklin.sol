--- conflicted
+++ resolved
@@ -32,9 +32,6 @@
     // Franklin chain address length.
     uint8 constant PUBKEY_HASH_LEN = 20;
     // Signature length.
-<<<<<<< HEAD
-    uint8 constant SIGNATURE_LEN = 32;
-=======
     uint8 constant SIGNATURE_LEN = 64;
 
     // Bytes
@@ -43,7 +40,6 @@
     uint8 ETH_ADDR_BYTES = 20;
     uint8 FEE_BYTES = 2;
     uint8 ACC_NUM_BYTES = 3;
->>>>>>> b500543e
 
     // Operations lengths
 
@@ -298,19 +294,6 @@
         for (uint64 i = firstPriorityRequestId; i < firstPriorityRequestId + _count; i++) {
             if (priorityRequests[i].opType == OpType.Deposit) {
                 bytes memory pubData = priorityRequests[i].pubData;
-<<<<<<< HEAD
-                bytes memory owner = new bytes(20);
-                for (uint8 j = 0; j < 20; ++j) {
-                    owner[j] = pubData[j];
-                }
-                bytes memory token = new bytes(2);
-                for (uint8 j = 0; j < 2; j++) {
-                    token[j] = pubData[20+j];
-                }
-                bytes memory amount = new bytes(16);
-                for (uint8 j = 0; j < 16; ++j) {
-                    amount[j] = pubData[22 + j];
-=======
                 bytes memory owner = new bytes(ETH_ADDR_BYTES);
                 for (uint8 j = 0; j < ETH_ADDR_BYTES; ++j) {
                     owner[j] = pubData[j];
@@ -322,7 +305,6 @@
                 bytes memory amount = new bytes(AMOUNT_BYTES);
                 for (uint8 j = 0; j < AMOUNT_BYTES; ++j) {
                     amount[j] = pubData[ETH_ADDR_BYTES + TOKEN_BYTES + j];
->>>>>>> b500543e
                 }
                 balancesToWithdraw[Bytes.bytesToAddress(owner)][Bytes.bytesToUInt16(token)] += Bytes.bytesToUInt128(amount);
             }
@@ -421,13 +403,10 @@
 
         uint16 tokenId = governance.validateTokenAddress(_token);
         registerDeposit(tokenId, _amount, fee, _franklinAddr);
-<<<<<<< HEAD
-=======
 
         if (msg.value != fee) {
             msg.sender.transfer(msg.value-fee);
         }
->>>>>>> b500543e
     }
 
     // Withdraw ERC20 token
@@ -441,48 +420,6 @@
             IERC20(_token).transfer(msg.sender, _amount),
             "wertrf"
         ); // wertrf - token transfer failed withdraw
-<<<<<<< HEAD
-    }
-
-    // Register full exit request
-    // Params:
-    // - _franklinAddr - sender
-    // - _token - token address
-    // - _signature - user signature
-    function registerFullExit(
-        bytes calldata _franklinAddr,
-        address _token,
-        bytes calldata _signature
-    ) external payable {
-        // Fee is:
-        //   fee coeff * (base tx gas cost + remained gas) * gas price
-        uint256 fee = FEE_COEFF * (BASE_GAS + gasleft()) * tx.gasprice;
-
-        requireActive();
-
-        require(
-            msg.value >= fee,
-            "derlwv"
-        ); // derlwv - Not enough ETH provided to pay the fee
-        require(
-            _franklinAddr.length == PUBKEY_HASH_LEN,
-            "rfepkl"
-        ); // rfepkl - wrong pubkey length
-        require(
-            _signature.length == SIGNATURE_LEN,
-            "rfesnl"
-        ); // rfesnl - wrong signature length
-
-        uint16 tokenId = governance.validateTokenAddress(_token);
-        // Priority Queue request
-        bytes memory pubData = _franklinAddr; // franklin address
-        pubData = Bytes.concat(pubData, Bytes.toBytesFromAddress(msg.sender)); // eth address
-        pubData = Bytes.concat(pubData, Bytes.toBytesFromUInt16(tokenId)); // token id
-        pubData = Bytes.concat(pubData, _signature); // signature
-        addPriorityRequest(OpType.FullExit, fee, pubData);
-    }
-
-=======
     }
     
     // Register full exit request
@@ -530,7 +467,6 @@
         }
     }
 
->>>>>>> b500543e
     // Register deposit request
     // Params:
     // - _token - token by id
@@ -705,15 +641,9 @@
         if (_opType == uint8(OpType.CloseAccount)) return (CLOSE_ACCOUNT_LENGTH, 0, 0);
 
         if (_opType == uint8(OpType.Deposit)) {
-<<<<<<< HEAD
-            bytes memory pubData = Bytes.slice(_publicData, opDataPointer + 3, 38);
-            require(
-                pubData.length == 38,
-=======
             bytes memory pubData = Bytes.slice(_publicData, opDataPointer + ACC_NUM_BYTES, TOKEN_BYTES + AMOUNT_BYTES + PUBKEY_HASH_LEN);
             require(
                 pubData.length == TOKEN_BYTES + AMOUNT_BYTES + PUBKEY_HASH_LEN,
->>>>>>> b500543e
                 "psodpl"
             ); // psodpl - wrong deposit length
             onchainOps[_currentOnchainOp] = OnchainOperation(
@@ -724,15 +654,9 @@
         }
 
         if (_opType == uint8(OpType.PartialExit)) {
-<<<<<<< HEAD
-            bytes memory pubData = Bytes.slice(_publicData, opDataPointer + 3, 40);
-            require(
-                pubData.length == 40,
-=======
             bytes memory pubData = Bytes.slice(_publicData, opDataPointer + ACC_NUM_BYTES, TOKEN_BYTES + AMOUNT_BYTES + FEE_BYTES + ETH_ADDR_BYTES);
             require(
                 pubData.length == TOKEN_BYTES + AMOUNT_BYTES + FEE_BYTES + ETH_ADDR_BYTES,
->>>>>>> b500543e
                 "psopel"
             ); // psopel - wrong partial exit length
             onchainOps[_currentOnchainOp] = OnchainOperation(
@@ -743,15 +667,9 @@
         }
 
         if (_opType == uint8(OpType.FullExit)) {
-<<<<<<< HEAD
-            bytes memory pubData = Bytes.slice(_publicData, opDataPointer + 3, 102);
-            require(
-                pubData.length == 102,
-=======
             bytes memory pubData = Bytes.slice(_publicData, opDataPointer, ACC_NUM_BYTES + ETH_ADDR_BYTES + TOKEN_BYTES + SIGNATURE_LEN + AMOUNT_BYTES);
             require(
                 pubData.length == ACC_NUM_BYTES + ETH_ADDR_BYTES + TOKEN_BYTES + SIGNATURE_LEN + AMOUNT_BYTES,
->>>>>>> b500543e
                 "psofel"
             ); // psofel - wrong full exit length
             onchainOps[_currentOnchainOp] = OnchainOperation(
@@ -829,19 +747,11 @@
         bytes memory priorityPubData;
         bytes memory onchainPubData;
         if (_onchainOp.opType == OpType.Deposit && priorityRequests[_priorityRequestId].opType == OpType.Deposit) {
-<<<<<<< HEAD
-            priorityPubData = Bytes.slice(priorityRequests[_priorityRequestId].pubData, 20, PUBKEY_HASH_LEN + 18);
-            onchainPubData = _onchainOp.pubData;
-        } else if (_onchainOp.opType == OpType.FullExit && priorityRequests[_priorityRequestId].opType == OpType.FullExit) {
-            priorityPubData = Bytes.slice(priorityRequests[_priorityRequestId].pubData, PUBKEY_HASH_LEN, 86);
-            onchainPubData = Bytes.slice(_onchainOp.pubData, 0, 86);
-=======
             priorityPubData = Bytes.slice(priorityRequests[_priorityRequestId].pubData, ETH_ADDR_BYTES, PUBKEY_HASH_LEN + AMOUNT_BYTES + TOKEN_BYTES);
             onchainPubData = _onchainOp.pubData;
         } else if (_onchainOp.opType == OpType.FullExit && priorityRequests[_priorityRequestId].opType == OpType.FullExit) {
             priorityPubData = Bytes.slice(priorityRequests[_priorityRequestId].pubData, 0, ACC_NUM_BYTES + ETH_ADDR_BYTES + TOKEN_BYTES + SIGNATURE_LEN);
             onchainPubData = Bytes.slice(_onchainOp.pubData, 0, ACC_NUM_BYTES + ETH_ADDR_BYTES + TOKEN_BYTES + SIGNATURE_LEN);
->>>>>>> b500543e
         } else {
             revert("cpowop"); // cpowop - wrong operation
         }
@@ -877,18 +787,6 @@
             _blockNumber == totalBlocksVerified + 1,
             "vbknbk"
         ); // vbknbk - only verify next block
-<<<<<<< HEAD
-        require(
-            governance.isValidator(msg.sender),
-            "vbkvdr"
-        ); // vbkvdr - not a validator in verify
-
-        // TODO: - doesnt work in integration test - revert with vfyfp3 code
-        require(
-            verifyBlockProof(_proof, blocks[_blockNumber].commitment),
-            "vbkvbp"
-        ); // vbkvbp - verification failed
-=======
         require(
             governance.isValidator(msg.sender),
             "vbkvdr"
@@ -899,7 +797,6 @@
         //     verifyBlockProof(_proof, blocks[_blockNumber].commitment),
         //     "vbkvbp"
         // ); // vbkvbp - verification failed
->>>>>>> b500543e
 
         consummateOnchainOps(_blockNumber);
 
@@ -941,23 +838,6 @@
             OnchainOperation memory op = onchainOps[current];
             if (op.opType == OpType.PartialExit) {
                 // partial exit was successful, accrue balance
-<<<<<<< HEAD
-                bytes memory tokenBytes = new bytes(2);
-                for (uint8 j = 0; j < 2; j++) {
-                    tokenBytes[j] = op.pubData[j];
-                }
-                uint16 tokenId = Bytes.bytesToUInt16(tokenBytes);
-
-                bytes memory amountBytes = new bytes(16);
-                for (uint256 i = 0; i < 16; ++i) {
-                    amountBytes[i] = op.pubData[2 + i];
-                }
-                uint128 amount = Bytes.bytesToUInt128(amountBytes);
-
-                bytes memory ethAddress = new bytes(20);
-                for (uint256 i = 0; i < 20; ++i) {
-                    ethAddress[i] = op.pubData[20 + i];
-=======
                 bytes memory tokenBytes = new bytes(TOKEN_BYTES);
                 for (uint8 i = 0; i < TOKEN_BYTES; ++i) {
                     tokenBytes[i] = op.pubData[i];
@@ -973,29 +853,11 @@
                 bytes memory ethAddress = new bytes(ETH_ADDR_BYTES);
                 for (uint256 i = 0; i < ETH_ADDR_BYTES; ++i) {
                     ethAddress[i] = op.pubData[TOKEN_BYTES + AMOUNT_BYTES + FEE_BYTES + i];
->>>>>>> b500543e
                 }
                 balancesToWithdraw[Bytes.bytesToAddress(ethAddress)][tokenId] += amount;
             }
             if (op.opType == OpType.FullExit) {
                 // full exit was successful, accrue balance
-<<<<<<< HEAD
-                bytes memory tokenBytes = new bytes(2);
-                for (uint8 j = 0; j < 2; j++) {
-                    tokenBytes[j] = op.pubData[20+j];
-                }
-                uint16 tokenId = Bytes.bytesToUInt16(tokenBytes);
-
-                bytes memory amountBytes = new bytes(16);
-                for (uint256 i = 0; i < 16; ++i) {
-                    amountBytes[i] = op.pubData[54 + i];
-                }
-                uint128 amount = Bytes.bytesToUInt128(amountBytes);
-
-                bytes memory ethAddress = new bytes(20);
-                for (uint256 i = 0; i < 20; ++i) {
-                    ethAddress[i] = op.pubData[i];
-=======
                 bytes memory tokenBytes = new bytes(TOKEN_BYTES);
                 for (uint8 i = 0; i < TOKEN_BYTES; ++i) {
                     tokenBytes[i] = op.pubData[ACC_NUM_BYTES + ETH_ADDR_BYTES + i];
@@ -1011,7 +873,6 @@
                 bytes memory ethAddress = new bytes(ETH_ADDR_BYTES);
                 for (uint256 i = 0; i < ETH_ADDR_BYTES; ++i) {
                     ethAddress[i] = op.pubData[ACC_NUM_BYTES + i];
->>>>>>> b500543e
                 }
                 balancesToWithdraw[Bytes.bytesToAddress(ethAddress)][tokenId] += amount;
             }
