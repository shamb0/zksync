// SPDX-License-Identifier: MIT OR Apache-2.0

pragma solidity ^0.7.0;

import "./Config.sol";
import "./Utils.sol";
import "./SafeCast.sol";
import "./IERC20.sol";

/// @title Governance Contract
/// @author Matter Labs
contract Governance is Config {
    /// @notice Token added to Franklin net
    event NewToken(address indexed token, uint16 indexed tokenId);

    /// @notice Governor changed
    event NewGovernor(address newGovernor);

    /// @notice Token Governance changed
    event NewTokenGovernance(address newTokenGovernance);

    /// @notice Validator's status changed
    event ValidatorStatusUpdate(address indexed validatorAddress, bool isActive);

    event TokenPausedUpdate(address indexed token, bool paused);

    /// @notice Address which will exercise governance over the network i.e. add tokens, change validator set, conduct upgrades
    address public networkGovernor;

    /// @notice Address that can list tokens for free.
    address public tokenLister;

    /// @notice Cold storage, where to send the collected fees collected from the listing of tokens.
    address public treasurt;

    /// @notice Total number of ERC20 tokens registered in the network (excluding ETH, which is hardcoded as tokenId = 0)
    uint16 public totalTokens;

    /// @notice List of registered tokens by tokenId
    mapping(uint16 => address) public tokenAddresses;

    /// @notice List of registered tokens by address
    mapping(address => uint16) public tokenIds;

    /// @notice List of permitted validators
    mapping(address => bool) public validators;

    /// @notice Paused tokens list, deposits are impossible to create for paused tokens
    mapping(uint16 => bool) public pausedTokens;

    /// @notice Address that is authorized to add tokens to the Governance.
    address public tokenGovernance;

    /// @notice Governance contract initialization. Can be external because Proxy contract intercepts illegal calls of this function.
    /// @param initializationParameters Encoded representation of initialization parameters:
    ///     _networkGovernor The address of network governor
    function initialize(bytes calldata initializationParameters) external {
        address _networkGovernor = abi.decode(initializationParameters, (address));

        networkGovernor = _networkGovernor;
    }

    /// @notice Governance contract upgrade. Can be external because Proxy contract intercepts illegal calls of this function.
    /// @param upgradeParameters Encoded representation of upgrade parameters
    function upgrade(bytes calldata upgradeParameters) external {}

    /// @notice Change current governor
    /// @param _newGovernor Address of the new governor
    function changeGovernor(address _newGovernor) external {
        requireGovernor(msg.sender);
        if (networkGovernor != _newGovernor) {
            networkGovernor = _newGovernor;
            emit NewGovernor(_newGovernor);
        }
    }

    /// @notice Change current token governance
    /// @param _newTokenGovernance Address of the new token governor
    function changeTokenGovernance(address _newTokenGovernance) external {
        requireGovernor(msg.sender);
        if (tokenGovernance != _newTokenGovernance) {
            tokenGovernance = _newTokenGovernance;
            emit NewTokenGovernance(_newTokenGovernance);
        }
    }

    /// @notice Add token to the list of networks tokens
    /// @param _token Token address
    function addToken(address _token) external {
<<<<<<< HEAD
=======
        require(msg.sender == tokenGovernance, "1E");
>>>>>>> 7a9770a7
        require(tokenIds[_token] == 0, "1e"); // token exists
        require(totalTokens < MAX_AMOUNT_OF_REGISTERED_TOKENS, "1f"); // no more tokens can be listed

        if (address(msg.sender) != networkGovernor && address(msg.sender) != tokenLister) {
            require(
                Utils.transferFromERC20(
                    IERC20(DAI_ADDRESS),
                    msg.sender,
                    treasurt,
                    SafeCast.toUint128(TOKEN_LISTING_PRICE)
                ),
                "c"
            ); // token transfer failed
        }

        totalTokens++;
        uint16 newTokenId = totalTokens; // it is not `totalTokens - 1` because tokenId = 0 is reserved for eth

        tokenAddresses[newTokenId] = _token;
        tokenIds[_token] = newTokenId;
        emit NewToken(_token, newTokenId);
    }

    /// @notice Pause token deposits for the given token
    /// @param _tokenAddr Token address
    /// @param _tokenPaused Token paused status
    function setTokenPaused(address _tokenAddr, bool _tokenPaused) external {
        requireGovernor(msg.sender);

        uint16 tokenId = this.validateTokenAddress(_tokenAddr);
        if (pausedTokens[tokenId] != _tokenPaused) {
            pausedTokens[tokenId] = _tokenPaused;
            emit TokenPausedUpdate(_tokenAddr, _tokenPaused);
        }
    }

    /// @notice Change validator status (active or not active)
    /// @param _validator Validator address
    /// @param _active Active flag
    function setValidator(address _validator, bool _active) external {
        requireGovernor(msg.sender);
        if (validators[_validator] != _active) {
            validators[_validator] = _active;
            emit ValidatorStatusUpdate(_validator, _active);
        }
    }

    /// @notice Check if specified address is is governor
    /// @param _address Address to check
    function requireGovernor(address _address) public view {
        require(_address == networkGovernor, "1g"); // only by governor
    }

    /// @notice Checks if validator is active
    /// @param _address Validator address
    function requireActiveValidator(address _address) external view {
        require(validators[_address], "1h"); // validator is not active
    }

    /// @notice Validate token id (must be less than or equal to total tokens amount)
    /// @param _tokenId Token id
    /// @return bool flag that indicates if token id is less than or equal to total tokens amount
    function isValidTokenId(uint16 _tokenId) external view returns (bool) {
        return _tokenId <= totalTokens;
    }

    /// @notice Validate token address
    /// @param _tokenAddr Token address
    /// @return tokens id
    function validateTokenAddress(address _tokenAddr) external view returns (uint16) {
        uint16 tokenId = tokenIds[_tokenAddr];
        require(tokenId != 0, "1i"); // 0 is not a valid token
        return tokenId;
    }
}<|MERGE_RESOLUTION|>--- conflicted
+++ resolved
@@ -87,24 +87,9 @@
     /// @notice Add token to the list of networks tokens
     /// @param _token Token address
     function addToken(address _token) external {
-<<<<<<< HEAD
-=======
         require(msg.sender == tokenGovernance, "1E");
->>>>>>> 7a9770a7
         require(tokenIds[_token] == 0, "1e"); // token exists
         require(totalTokens < MAX_AMOUNT_OF_REGISTERED_TOKENS, "1f"); // no more tokens can be listed
-
-        if (address(msg.sender) != networkGovernor && address(msg.sender) != tokenLister) {
-            require(
-                Utils.transferFromERC20(
-                    IERC20(DAI_ADDRESS),
-                    msg.sender,
-                    treasurt,
-                    SafeCast.toUint128(TOKEN_LISTING_PRICE)
-                ),
-                "c"
-            ); // token transfer failed
-        }
 
         totalTokens++;
         uint16 newTokenId = totalTokens; // it is not `totalTokens - 1` because tokenId = 0 is reserved for eth
