--- conflicted
+++ resolved
@@ -14,12 +14,9 @@
     color: lightgrey !important;
     font-style: italic !important;
 }
-<<<<<<< HEAD
+@import "../../client/scss/common.scss";
 </style>
 
 <style lang="scss">
 @import "../scss/common.scss";
-=======
-@import "../../client/scss/common.scss";
->>>>>>> f68ee6d7
 </style>