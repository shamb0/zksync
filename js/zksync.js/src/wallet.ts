import { BigNumber, BigNumberish, Contract, ContractTransaction, ethers } from "ethers";
import { ETHProxy, Provider } from "./provider";
import { Signer } from "./signer";
import {
    AccountState,
    Address,
    TokenLike,
    Nonce,
    PriorityOperationReceipt,
    TransactionReceipt,
    PubKeyHash,
    TxEthSignature,
    ChangePubKey,
    EthSignerType,
    SignedTransaction
} from "./types";
import {
    ERC20_APPROVE_TRESHOLD,
    IERC20_INTERFACE,
    isTokenETH,
    MAX_ERC20_APPROVE_AMOUNT,
    getChangePubkeyMessage,
    SYNC_MAIN_CONTRACT_INTERFACE,
    getSignedBytesFromMessage,
    signMessagePersonalAPI,
    ERC20_DEPOSIT_GAS_LIMIT
} from "./utils";

class ZKSyncTxError extends Error {
    constructor(message: string, public value: PriorityOperationReceipt | TransactionReceipt) {
        super(message);
    }
}

export class Wallet {
    public provider: Provider;

    private constructor(
        public ethSigner: ethers.Signer,
        public cachedAddress: Address,
        public signer?: Signer,
        public accountId?: number,
        public ethSignerType?: EthSignerType
    ) { }

    connect(provider: Provider) {
        this.provider = provider;
        return this;
    }

    static async fromEthSigner(
        ethWallet: ethers.Signer,
        provider: Provider,
        signer?: Signer,
        accountId?: number,
        ethSignerType?: EthSignerType
    ): Promise<Wallet> {
        if (signer == null) {
            const signerResult = await Signer.fromETHSignature(ethWallet);
            signer = signerResult.signer;
            ethSignerType = ethSignerType || signerResult.ethSignatureType;
        } else if (ethSignerType == null) {
            throw new Error("If you passed signer, you must also pass ethSignerType.");
        }

        const wallet = new Wallet(ethWallet, await ethWallet.getAddress(), signer, accountId, ethSignerType);

        wallet.connect(provider);
        return wallet;
    }

    static async fromEthSignerNoKeys(
        ethWallet: ethers.Signer,
        provider: Provider,
        accountId?: number,
        ethSignerType?: EthSignerType
    ): Promise<Wallet> {
        const wallet = new Wallet(ethWallet, await ethWallet.getAddress(), undefined, accountId, ethSignerType);
        wallet.connect(provider);
        return wallet;
    }

    async getEthMessageSignature(message: string): Promise<TxEthSignature> {
        if (this.ethSignerType == null) {
            throw new Error("ethSignerType is unknown");
        }

        const signedBytes = getSignedBytesFromMessage(message, !this.ethSignerType.isSignedMsgPrefixed);

        const signature = await signMessagePersonalAPI(this.ethSigner, signedBytes);

        return {
            type: this.ethSignerType.verificationMethod === "ECDSA" ? "EthereumSignature" : "EIP1271Signature",
            signature
        };
    }

    async signSyncTransfer(transfer: {
        to: Address;
        token: TokenLike;
        amount: BigNumberish;
        fee: BigNumberish;
        nonce: number;
    }): Promise<SignedTransaction> {
        if (!this.signer) {
            throw new Error("ZKSync signer is required for sending zksync transactions.");
        }

        await this.setRequiredAccountIdFromServer("Transfer funds");

        const tokenId = await this.provider.tokenSet.resolveTokenId(transfer.token);

        const transactionData = {
            accountId: this.accountId,
            from: this.address(),
            to: transfer.to,
            tokenId,
            amount: transfer.amount,
            fee: transfer.fee,
            nonce: transfer.nonce
        };

        const stringAmount = this.provider.tokenSet.formatToken(transfer.token, transfer.amount);
        const stringFee = this.provider.tokenSet.formatToken(transfer.token, transfer.fee);
        const stringToken = await this.provider.tokenSet.resolveTokenSymbol(transfer.token);
        const humanReadableTxInfo =
            `Transfer ${stringAmount} ${stringToken}\n` +
            `To: ${transfer.to.toLowerCase()}\n` +
            `Nonce: ${transfer.nonce}\n` +
            `Fee: ${stringFee} ${stringToken}\n` +
            `Account Id: ${this.accountId}`;

        const txMessageEthSignature = await this.getEthMessageSignature(humanReadableTxInfo);
        const signedTransferTransaction = this.signer.signSyncTransfer(transactionData);
        return {
            tx: signedTransferTransaction,
            ethereumSignature: txMessageEthSignature
        };
    }

<<<<<<< HEAD
    async syncForcedExit(forcedExit: {
        target: Address;
        token: TokenLike;
        fee?: BigNumberish;
        nonce?: Nonce;
    }): Promise<Transaction> {
        if (!this.signer) {
            throw new Error(
                "ZKSync signer is required for sending zksync transactions."
            );
        }

        await this.setRequiredAccountIdFromServer("perform a Forced Exit");

        const tokenId = await this.provider.tokenSet.resolveTokenId(
            forcedExit.token
        );
        const nonce =
            forcedExit.nonce != null
                ? await this.getNonce(forcedExit.nonce)
                : await this.getNonce();

        if (forcedExit.fee == null) {
            // Fee for forced exit is defined by `Withdraw` transaction type (as it's essentially just a forced withdraw).
            const fullFee = await this.provider.getTransactionFee(
                "Withdraw",
                forcedExit.target,
                forcedExit.token
            );
            forcedExit.fee = fullFee.totalFee;
        }

        const transactionData = {
            initiatorAccountId: this.accountId,
            target: forcedExit.target,
            tokenId,
            fee: forcedExit.fee,
            nonce
        };

        const signedForcedExitTransaction = this.signer.signSyncForcedExit(
            transactionData
        );

        const transactionHash = await this.provider.submitTx(
            signedForcedExitTransaction
        );
        return new Transaction(
            signedForcedExitTransaction,
            transactionHash,
            this.provider
        );
    }

    async withdrawFromSyncToEthereum(withdraw: {
        ethAddress: string;
=======
    async syncTransfer(transfer: {
        to: Address;
>>>>>>> 63889fb2
        token: TokenLike;
        amount: BigNumberish;
        fee?: BigNumberish;
        nonce?: Nonce;
    }): Promise<Transaction> {
        transfer.nonce = transfer.nonce != null ? await this.getNonce(transfer.nonce) : await this.getNonce();

        if (transfer.fee == null) {
            const fullFee = await this.provider.getTransactionFee("Transfer", transfer.to, transfer.token);
            transfer.fee = fullFee.totalFee;
        }
        const signedTransferTransaction = await this.signSyncTransfer(transfer as any);
        return submitSignedTransaction(signedTransferTransaction, this.provider);
    }

    async signWithdrawFromSyncToEthereum(withdraw: {
        ethAddress: string;
        token: TokenLike;
        amount: BigNumberish;
        fee: BigNumberish;
        nonce: number;
    }): Promise<SignedTransaction> {
        if (!this.signer) {
            throw new Error("ZKSync signer is required for sending zksync transactions.");
        }
        await this.setRequiredAccountIdFromServer("Withdraw funds");

        const tokenId = await this.provider.tokenSet.resolveTokenId(withdraw.token);
        const transactionData = {
            accountId: this.accountId,
            from: this.address(),
            ethAddress: withdraw.ethAddress,
            tokenId,
            amount: withdraw.amount,
            fee: withdraw.fee,
            nonce: withdraw.nonce
        };

        const stringAmount = this.provider.tokenSet.formatToken(withdraw.token, withdraw.amount);
        const stringFee = this.provider.tokenSet.formatToken(withdraw.token, withdraw.fee);
        const stringToken = await this.provider.tokenSet.resolveTokenSymbol(withdraw.token);
        const humanReadableTxInfo =
            `Withdraw ${stringAmount} ${stringToken}\n` +
            `To: ${withdraw.ethAddress.toLowerCase()}\n` +
            `Nonce: ${withdraw.nonce}\n` +
            `Fee: ${stringFee} ${stringToken}\n` +
            `Account Id: ${this.accountId}`;

        const txMessageEthSignature = await this.getEthMessageSignature(humanReadableTxInfo);

        const signedWithdrawTransaction = this.signer.signSyncWithdraw(transactionData);

        return {
            tx: signedWithdrawTransaction,
            ethereumSignature: txMessageEthSignature
        };
    }

    async withdrawFromSyncToEthereum(withdraw: {
        ethAddress: string;
        token: TokenLike;
        amount: BigNumberish;
        fee?: BigNumberish;
        nonce?: Nonce;
    }): Promise<Transaction> {
        withdraw.nonce = withdraw.nonce != null ? await this.getNonce(withdraw.nonce) : await this.getNonce();

        if (withdraw.fee == null) {
            const fullFee = await this.provider.getTransactionFee("Withdraw", withdraw.ethAddress, withdraw.token);
            withdraw.fee = fullFee.totalFee;
        }

        const signedWithdrawTransaction = await this.signWithdrawFromSyncToEthereum(withdraw as any);

        return submitSignedTransaction(signedWithdrawTransaction, this.provider);
    }

    async isSigningKeySet(): Promise<boolean> {
        if (!this.signer) {
            throw new Error("ZKSync signer is required for current pubkey calculation.");
        }
        const currentPubKeyHash = await this.getCurrentPubKeyHash();
        const signerPubKeyHash = this.signer.pubKeyHash();
        return currentPubKeyHash === signerPubKeyHash;
    }

    async signSetSigningKey(nonce: number, onchainAuth = false): Promise<SignedTransaction> {
        if (!this.signer) {
            throw new Error("ZKSync signer is required for current pubkey calculation.");
        }

        const newPubKeyHash = this.signer.pubKeyHash();

        await this.setRequiredAccountIdFromServer("Set Signing Key");

        const changePubKeyMessage = getChangePubkeyMessage(newPubKeyHash, nonce, this.accountId);
        const ethSignature = onchainAuth ? null : (await this.getEthMessageSignature(changePubKeyMessage)).signature;

        const changePubKeyTx: ChangePubKey = {
            type: "ChangePubKey",
            accountId: this.accountId,
            account: this.address(),
            newPkHash: this.signer.pubKeyHash(),
            nonce,
            ethSignature
        };

        return {
            tx: changePubKeyTx
        };
    }

    async setSigningKey(nonce: Nonce = "committed", onchainAuth = false): Promise<Transaction> {
        const numNonce = await this.getNonce(nonce);
        const txData = await this.signSetSigningKey(numNonce, onchainAuth);

        const currentPubKeyHash = await this.getCurrentPubKeyHash();
        if (currentPubKeyHash === (txData.tx as ChangePubKey).newPkHash) {
            throw new Error("Current signing key is already set");
        }

        return submitSignedTransaction(txData, this.provider);
    }

    async isOnchainAuthSigningKeySet(nonce: Nonce = "committed"): Promise<boolean> {
        const mainZkSyncContract = new Contract(
            this.provider.contractAddress.mainContract,
            SYNC_MAIN_CONTRACT_INTERFACE,
            this.ethSigner
        );

        const numNonce = await this.getNonce(nonce);
        const onchainAuthFact = await mainZkSyncContract.authFacts(this.address(), numNonce);
        return onchainAuthFact !== "0x0000000000000000000000000000000000000000000000000000000000000000";
    }

    async onchainAuthSigningKey(
        nonce: Nonce = "committed",
        ethTxOptions?: ethers.providers.TransactionRequest
    ): Promise<ContractTransaction> {
        if (!this.signer) {
            throw new Error("ZKSync signer is required for current pubkey calculation.");
        }

        const currentPubKeyHash = await this.getCurrentPubKeyHash();
        const newPubKeyHash = this.signer.pubKeyHash();

        if (currentPubKeyHash === newPubKeyHash) {
            throw new Error("Current PubKeyHash is the same as new");
        }

        const numNonce = await this.getNonce(nonce);

        const mainZkSyncContract = new Contract(
            this.provider.contractAddress.mainContract,
            SYNC_MAIN_CONTRACT_INTERFACE,
            this.ethSigner
        );

        return mainZkSyncContract.setAuthPubkeyHash(newPubKeyHash.replace("sync:", "0x"), numNonce, {
            gasLimit: BigNumber.from("200000"),
            ...ethTxOptions
        });
    }

    async getCurrentPubKeyHash(): Promise<PubKeyHash> {
        return (await this.provider.getState(this.address())).committed.pubKeyHash;
    }

    async getNonce(nonce: Nonce = "committed"): Promise<number> {
        if (nonce === "committed") {
            return (await this.provider.getState(this.address())).committed.nonce;
        } else if (typeof nonce === "number") {
            return nonce;
        }
    }

    async getAccountId(): Promise<number | undefined> {
        return (await this.provider.getState(this.address())).id;
    }

    address(): Address {
        return this.cachedAddress;
    }

    async getAccountState(): Promise<AccountState> {
        return this.provider.getState(this.address());
    }

    async getBalance(token: TokenLike, type: "committed" | "verified" = "committed"): Promise<BigNumber> {
        const accountState = await this.getAccountState();
        const tokenSymbol = this.provider.tokenSet.resolveTokenSymbol(token);
        let balance;
        if (type === "committed") {
            balance = accountState.committed.balances[tokenSymbol] || "0";
        } else {
            balance = accountState.verified.balances[tokenSymbol] || "0";
        }
        return BigNumber.from(balance);
    }

    async getEthereumBalance(token: TokenLike): Promise<BigNumber> {
        let balance: BigNumber;
        if (isTokenETH(token)) {
            balance = await this.ethSigner.provider.getBalance(this.cachedAddress);
        } else {
            const erc20contract = new Contract(
                this.provider.tokenSet.resolveTokenAddress(token),
                IERC20_INTERFACE,
                this.ethSigner
            );
            balance = await erc20contract.balanceOf(this.cachedAddress);
        }
        return balance;
    }

    async isERC20DepositsApproved(token: TokenLike): Promise<boolean> {
        if (isTokenETH(token)) {
            throw Error("ETH token does not need approval.");
        }
        const tokenAddress = this.provider.tokenSet.resolveTokenAddress(token);
        const erc20contract = new Contract(tokenAddress, IERC20_INTERFACE, this.ethSigner);
        const currentAllowance = await erc20contract.allowance(
            this.address(),
            this.provider.contractAddress.mainContract
        );
        return BigNumber.from(currentAllowance).gte(ERC20_APPROVE_TRESHOLD);
    }

    async approveERC20TokenDeposits(token: TokenLike): Promise<ContractTransaction> {
        if (isTokenETH(token)) {
            throw Error("ETH token does not need approval.");
        }
        const tokenAddress = this.provider.tokenSet.resolveTokenAddress(token);
        const erc20contract = new Contract(tokenAddress, IERC20_INTERFACE, this.ethSigner);

        return erc20contract.approve(this.provider.contractAddress.mainContract, MAX_ERC20_APPROVE_AMOUNT);
    }

    async depositToSyncFromEthereum(deposit: {
        depositTo: Address;
        token: TokenLike;
        amount: BigNumberish;
        ethTxOptions?: ethers.providers.TransactionRequest;
        approveDepositAmountForERC20?: boolean;
    }): Promise<ETHOperation> {
        const gasPrice = await this.ethSigner.provider.getGasPrice();

        const mainZkSyncContract = new Contract(
            this.provider.contractAddress.mainContract,
            SYNC_MAIN_CONTRACT_INTERFACE,
            this.ethSigner
        );

        let ethTransaction;

        if (isTokenETH(deposit.token)) {
            ethTransaction = await mainZkSyncContract.depositETH(deposit.depositTo, {
                value: BigNumber.from(deposit.amount),
                gasLimit: BigNumber.from("200000"),
                gasPrice,
                ...deposit.ethTxOptions
            });
        } else {
            const tokenAddress = this.provider.tokenSet.resolveTokenAddress(deposit.token);
            // ERC20 token deposit
            const erc20contract = new Contract(tokenAddress, IERC20_INTERFACE, this.ethSigner);
            let nonce;
            if (deposit.approveDepositAmountForERC20) {
                const approveTx = await erc20contract.approve(
                    this.provider.contractAddress.mainContract,
                    deposit.amount
                );
                nonce = approveTx.nonce + 1;
            }
            const args = [
                tokenAddress,
                deposit.amount,
                deposit.depositTo,
                {
                    nonce,
                    gasPrice,
                    ...deposit.ethTxOptions
                } as ethers.providers.TransactionRequest
            ];

            // We set gas limit only if user does not set it using ethTxOptions.
            const txRequest = args[args.length - 1] as ethers.providers.TransactionRequest;
            if (txRequest.gasLimit == null) {
                const gasEstimate = await mainZkSyncContract.estimateGas
                    .depositERC20(...args)
                    .then(estimate => estimate, _err => BigNumber.from("0"));
                txRequest.gasLimit = gasEstimate.gte(ERC20_DEPOSIT_GAS_LIMIT) ? gasEstimate : ERC20_DEPOSIT_GAS_LIMIT;
                args[args.length - 1] = txRequest;
            }

            ethTransaction = await mainZkSyncContract.depositERC20(...args);
        }

        return new ETHOperation(ethTransaction, this.provider);
    }

    async emergencyWithdraw(withdraw: {
        token: TokenLike;
        accountId?: number;
        ethTxOptions?: ethers.providers.TransactionRequest;
    }): Promise<ETHOperation> {
        const gasPrice = await this.ethSigner.provider.getGasPrice();
        const ethProxy = new ETHProxy(this.ethSigner.provider, this.provider.contractAddress);

        let accountId;
        if (withdraw.accountId != null) {
            accountId = withdraw.accountId;
        } else if (this.accountId !== undefined) {
            accountId = this.accountId;
        } else {
            const accountState = await this.getAccountState();
            if (!accountState.id) {
                throw new Error("Can't resolve account id from the zkSync node");
            }
            accountId = accountState.id;
        }

        const mainZkSyncContract = new Contract(
            ethProxy.contractAddress.mainContract,
            SYNC_MAIN_CONTRACT_INTERFACE,
            this.ethSigner
        );

        const tokenAddress = this.provider.tokenSet.resolveTokenAddress(withdraw.token);
        const ethTransaction = await mainZkSyncContract.fullExit(accountId, tokenAddress, {
            gasLimit: BigNumber.from("500000"),
            gasPrice,
            ...withdraw.ethTxOptions
        });

        return new ETHOperation(ethTransaction, this.provider);
    }

    private async setRequiredAccountIdFromServer(actionName: string) {
        if (this.accountId === undefined) {
            const accountIdFromServer = await this.getAccountId();
            if (accountIdFromServer == null) {
                throw new Error(`Failed to ${actionName}: Account does not exist in the zkSync network`);
            } else {
                this.accountId = accountIdFromServer;
            }
        }
    }
}

class ETHOperation {
    state: "Sent" | "Mined" | "Committed" | "Verified" | "Failed";
    error?: ZKSyncTxError;
    priorityOpId?: BigNumber;

    constructor(public ethTx: ContractTransaction, public zkSyncProvider: Provider) {
        this.state = "Sent";
    }

    async awaitEthereumTxCommit() {
        if (this.state !== "Sent") return;

        const txReceipt = await this.ethTx.wait();
        for (const log of txReceipt.logs) {
            try {
                const priorityQueueLog = SYNC_MAIN_CONTRACT_INTERFACE.parseLog(log);
                if (priorityQueueLog && priorityQueueLog.args.serialId != null) {
                    this.priorityOpId = priorityQueueLog.args.serialId;
                }
<<<<<<< HEAD
            } catch { }
=======
                // tslint:disable-next-line:no-empty
            } catch {}
>>>>>>> 63889fb2
        }
        if (!this.priorityOpId) {
            throw new Error("Failed to parse tx logs");
        }

        this.state = "Mined";
        return txReceipt;
    }

    async awaitReceipt(): Promise<PriorityOperationReceipt> {
        this.throwErrorIfFailedState();

        await this.awaitEthereumTxCommit();
        if (this.state !== "Mined") return;
        const receipt = await this.zkSyncProvider.notifyPriorityOp(this.priorityOpId.toNumber(), "COMMIT");

        if (!receipt.executed) {
            this.setErrorState(new ZKSyncTxError("Priority operation failed", receipt));
            this.throwErrorIfFailedState();
        }

        this.state = "Committed";
        return receipt;
    }

    async awaitVerifyReceipt(): Promise<PriorityOperationReceipt> {
        await this.awaitReceipt();
        if (this.state !== "Committed") return;

        const receipt = await this.zkSyncProvider.notifyPriorityOp(this.priorityOpId.toNumber(), "VERIFY");

        this.state = "Verified";

        return receipt;
    }

    private setErrorState(error: ZKSyncTxError) {
        this.state = "Failed";
        this.error = error;
    }

    private throwErrorIfFailedState() {
        if (this.state === "Failed") throw this.error;
    }
}

class Transaction {
    state: "Sent" | "Committed" | "Verified" | "Failed";
    error?: ZKSyncTxError;

    constructor(public txData, public txHash: string, public sidechainProvider: Provider) {
        this.state = "Sent";
    }

    async awaitReceipt(): Promise<TransactionReceipt> {
        this.throwErrorIfFailedState();

        if (this.state !== "Sent") return;

        const receipt = await this.sidechainProvider.notifyTransaction(this.txHash, "COMMIT");

        if (!receipt.success) {
            this.setErrorState(new ZKSyncTxError(`zkSync transaction failed: ${receipt.failReason}`, receipt));
            this.throwErrorIfFailedState();
        }

        this.state = "Committed";
        return receipt;
    }

    async awaitVerifyReceipt(): Promise<TransactionReceipt> {
        await this.awaitReceipt();
        const receipt = await this.sidechainProvider.notifyTransaction(this.txHash, "VERIFY");

        this.state = "Verified";
        return receipt;
    }

    private setErrorState(error: ZKSyncTxError) {
        this.state = "Failed";
        this.error = error;
    }

    private throwErrorIfFailedState() {
        if (this.state === "Failed") throw this.error;
    }
}

export async function submitSignedTransaction(signedTx: SignedTransaction, provider: Provider): Promise<Transaction> {
    const transactionHash = await provider.submitTx(signedTx.tx, signedTx.ethereumSignature);
    return new Transaction(signedTx, transactionHash, provider);
}<|MERGE_RESOLUTION|>--- conflicted
+++ resolved
@@ -138,7 +138,6 @@
         };
     }
 
-<<<<<<< HEAD
     async syncForcedExit(forcedExit: {
         target: Address;
         token: TokenLike;
@@ -193,12 +192,8 @@
         );
     }
 
-    async withdrawFromSyncToEthereum(withdraw: {
-        ethAddress: string;
-=======
     async syncTransfer(transfer: {
         to: Address;
->>>>>>> 63889fb2
         token: TokenLike;
         amount: BigNumberish;
         fee?: BigNumberish;
@@ -569,12 +564,7 @@
                 if (priorityQueueLog && priorityQueueLog.args.serialId != null) {
                     this.priorityOpId = priorityQueueLog.args.serialId;
                 }
-<<<<<<< HEAD
             } catch { }
-=======
-                // tslint:disable-next-line:no-empty
-            } catch {}
->>>>>>> 63889fb2
         }
         if (!this.priorityOpId) {
             throw new Error("Failed to parse tx logs");
