--- conflicted
+++ resolved
@@ -12,11 +12,8 @@
       "infrastructure/explorer",
       "infrastructure/zk",
       "infrastructure/reading-tool",
-<<<<<<< HEAD
       "infrastructure/token-lists-manager",
-=======
       "infrastructure/api-docs",
->>>>>>> 706670c2
       "core/tests/ts-tests"
     ],
     "nohoist": [
