--- conflicted
+++ resolved
@@ -15,15 +15,10 @@
 
 ### Added
 
-<<<<<<< HEAD
 - (`token_list_manager`): CLI for updating to new version of a previously saved list of trusted tokens.
-
 - (`loadnext`): Crate, a new implementation of the loadtest for zkSync.
-=======
-- (`loadnext`): crate, a new implementation of the loadtest for zkSync.
 - (`api-docs`): tool for generating and testing API documentation. Docs are generated from a bunch of .apib files where
   API endpoints and their inputs/outputs are defined.
->>>>>>> 706670c2
 
 ### Fixed
 
