# Infrastructure Changelog

All notable changes to the infrastructure will be documented in this file. Since the `infrastructure` has a lot of
components, the logs will have the following format:

```
(<component-name>): <the description of the change>
```

## Unreleased

### Removed

- (`ci/Dockerfile`): `dockerci/Dockerfile` file with folder was removed , because it is outdated.

### Changed

- (`fee-seller`): migrating to zksync V0.9.0.

### Added

- (`reading-tool`): tool for reading test config.

### Fixed

<<<<<<< HEAD
- (`fee-seller`): Sends all Ethereum transactions with sequential nonce starting with the next available not finalized
  nonce. Thereby resend stuck transactions after the next time you run the script.
=======
- (`explorer`): Bug with 'Click to copy' button for account address.
>>>>>>> 7ad18624

## Release 2021-02-02

### Removed

- (`explorer`): 'localStorage' caching. It fixed the bug when the block have not updated the "Initiated" status.

### Changed

- (`explorer`): Deposits from and withdrawals to an L1 account are only displayed in the history of operation initiator.

### Added

- (`explorer`): `completeWithdrawals` tx hash was added to the explorer.

### Fixed

- (`explorer`): Bug with not displaying old blocks was fixed.
- (`explorer`): Bug with updating transaction data after searching another transaction was fixed.
- (`explorer`): Fixed processing of transactions with different prefixes.
- (`explorer`): bug with not displaying some deposits and withdrawals for the accounts was fixed by not taking account
  address case into account.

## Release 2021-01-12

### Added

- (`fee-seller`): reserve fee accumulator address.

### Changed

- (`explorer`) was refactored and optimized.
- (`explorer`): optimized by caching.
- (`tok_cli`): was removed and all commands from it have been moved to `zk`.

### Fixed

- (`fee-seller`): the logic of amount to withdraw/transfer through ZkSync network.
- Link to status page was added to explorer.
- (`explorer`): account and token ids, verified and committed nonces.
- (`zk`): `lint` command.<|MERGE_RESOLUTION|>--- conflicted
+++ resolved
@@ -23,12 +23,10 @@
 
 ### Fixed
 
-<<<<<<< HEAD
 - (`fee-seller`): Sends all Ethereum transactions with sequential nonce starting with the next available not finalized
   nonce. Thereby resend stuck transactions after the next time you run the script.
-=======
+
 - (`explorer`): Bug with 'Click to copy' button for account address.
->>>>>>> 7ad18624
 
 ## Release 2021-02-02
 
