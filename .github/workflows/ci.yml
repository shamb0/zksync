--- conflicted
+++ resolved
@@ -41,71 +41,24 @@
         cargo fmt -- --check
         cargo clippy --all --tests --benches -- -D warnings
 
-<<<<<<< HEAD
-    - name: init
-      run: zk init
-
-    - name: js-tests
-      run: zk test js
-
-    - name: zcli-tests
-      run: zk test i zcli --with-server
-
     - name: integration-tests
-      run: zk test i server --with-server
-
-    - name: api-tests
-      run: zk test i api --with-server
-
-    - name: data-restore
-      run: zk run data-restore check-existing
-=======
-    - name: integration-tests
-      run: ci_docker_container.sh "all_integration_tests.sh || cat_logs.sh"
->>>>>>> 3b51f767
+      run: zk test integration all --in-docker
 
     - name: integration-testkit
       run: zk test i testkit
 
-<<<<<<< HEAD
-    - name: test-contracts
+    - name: contracts-unit-tests
       run: zk test contracts
 
-    - name: rust-tests
-      run: zk test rust
-
-    - name: rust-sdk-tests
-      run: zk test i rust-sdk --with-server
-=======
-    - name: contracts-unit-tests
-      run: zksync test-contracts
-
     - name: js-unit-tests
-      run: zksync js-tests
+      run: zk test js
 
     - name: rust-unit-tests
-      run: |
-        f cargo test --release
-        zksync db-test
-        zksync prover-tests
-        zksync circuit-tests "" `nproc`
->>>>>>> 3b51f767
+      run: zk test rust
 
     - name: zksync-crypto-tests
       run: pushd sdk/zksync-crypto && f cargo test --release
 
-<<<<<<< HEAD
-    - name: db-tests
-      run: zk test db --reset
-
-    - name: prover-tests
-      run: zk test prover
-
-    - name: circuit-tests
-      run: zk test circuit `nproc`
-
-=======
->>>>>>> 3b51f767
     services:
       geth:
         image: matterlabs/geth:latest
