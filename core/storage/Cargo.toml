[package]
name = "storage"
version = "0.0.1"
edition = "2018"

[dependencies]
models = { path = "../models", version = "0.0.1" }

fnv = "1.0.6"
serde = "1.0.90"
serde_derive = "1.0.90"
serde_json = "1.0.39"
web3 = "0.8.0"
diesel = { version = "1.4.2", features = ["postgres", "serde_json", "r2d2", "chrono", "numeric"] }
bigdecimal = { version = "0.0.14", features = ["serde"]}
ff = { package = "ff_ce", version = "0.6.0", features = ["derive"] }
chrono = { version = "0.4", features = ["serde", "rustc-serialize"] }
log = "0.4"
failure = "0.1"
<<<<<<< HEAD
hex = "0.3"
=======
itertools = "0.8"
>>>>>>> e2d44994

[dev-dependencies]
env_logger = "0.6"<|MERGE_RESOLUTION|>--- conflicted
+++ resolved
@@ -17,11 +17,7 @@
 chrono = { version = "0.4", features = ["serde", "rustc-serialize"] }
 log = "0.4"
 failure = "0.1"
-<<<<<<< HEAD
-hex = "0.3"
-=======
 itertools = "0.8"
->>>>>>> e2d44994
 
 [dev-dependencies]
 env_logger = "0.6"