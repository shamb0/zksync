// External imports
use chrono::prelude::*;
use serde_derive::{Deserialize, Serialize};
use serde_json::value::Value;
use sqlx::FromRow;
// Workspace imports
// Local imports
use crate::utils::{BytesToHexSerde, OptionBytesToHexSerde, SyncBlockPrefix, ZeroxPrefix};

#[derive(Debug, FromRow)]
pub struct StorageBlock {
    pub number: i64,
    pub root_hash: Vec<u8>,
    pub fee_account_id: i64,
    pub unprocessed_prior_op_before: i64,
    pub unprocessed_prior_op_after: i64,
    pub block_size: i64,
    pub commit_gas_limit: i64,
    pub verify_gas_limit: i64,
}

#[derive(Debug, FromRow)]
pub struct StoragePendingBlock {
    pub number: i64,
    pub chunks_left: i64,
    pub unprocessed_priority_op_before: i64,
    pub pending_block_iteration: i64,
}

#[derive(Debug, Serialize, Deserialize, FromRow, PartialEq, Clone)]
pub struct BlockDetails {
    pub block_number: i64,

    #[serde(with = "BytesToHexSerde::<SyncBlockPrefix>")]
    pub new_state_root: Vec<u8>,

    pub block_size: i64,

    #[serde(with = "OptionBytesToHexSerde::<ZeroxPrefix>")]
    pub commit_tx_hash: Option<Vec<u8>>,

    #[serde(with = "OptionBytesToHexSerde::<ZeroxPrefix>")]
    pub verify_tx_hash: Option<Vec<u8>>,

    pub committed_at: DateTime<Utc>,

    pub verified_at: Option<DateTime<Utc>>,
}

#[derive(Debug, Serialize, Deserialize, FromRow)]
pub struct BlockTransactionItem {
    pub tx_hash: String,
    pub block_number: i64,
    pub op: Value,
<<<<<<< HEAD
    pub created_at: DateTime<Utc>,
=======

    #[sql_type = "Timestamp"]
    pub created_at: NaiveDateTime,
}

#[derive(Debug, Clone, Insertable, Queryable, QueryableByName, Serialize, Deserialize)]
#[table_name = "account_tree_cache"]
pub struct AccountTreeCache {
    pub block: i64,
    pub tree_cache: serde_json::Value,
>>>>>>> 02b0a454
}<|MERGE_RESOLUTION|>--- conflicted
+++ resolved
@@ -52,12 +52,7 @@
     pub tx_hash: String,
     pub block_number: i64,
     pub op: Value,
-<<<<<<< HEAD
     pub created_at: DateTime<Utc>,
-=======
-
-    #[sql_type = "Timestamp"]
-    pub created_at: NaiveDateTime,
 }
 
 #[derive(Debug, Clone, Insertable, Queryable, QueryableByName, Serialize, Deserialize)]
@@ -65,5 +60,4 @@
 pub struct AccountTreeCache {
     pub block: i64,
     pub tree_cache: serde_json::Value,
->>>>>>> 02b0a454
 }