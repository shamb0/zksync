--- conflicted
+++ resolved
@@ -63,13 +63,9 @@
     priority_op_serialid BIGINT NOT NULL,
     deadline_block BIGINT NOT NULL,
     eth_hash bytea NOT NULL,
-<<<<<<< HEAD
-    created_at timestamp with time zone not null default now(),
+    eth_block BIGINT NOT NULL,
+    created_at timestamp with time zone not null,
     PRIMARY KEY (eth_hash)
-=======
-    eth_block BIGINT NOT NULL,
-    created_at timestamp with time zone not null
->>>>>>> abcca0d6
 );
 
 -- Table for the executed common operations (e.g. transfer).
