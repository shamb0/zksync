--- conflicted
+++ resolved
@@ -49,11 +49,7 @@
         const_assert!(
             -f32::EPSILON <= (_CHANCES_SUM - 1.0f32) && (_CHANCES_SUM - 1.0f32) <= f32::EPSILON
         );
-<<<<<<< HEAD
-        let chance = rng.gen_range(0.0f32..=1.0f32);
-=======
         let chance = rng.gen_range(0.0f32..1.0f32);
->>>>>>> bcc6e834
 
         if chance <= SINGLE_TX_CHANCE {
             Self::SingleTx
@@ -72,11 +68,7 @@
             CommandType::Batch => {
                 // TODO: For some reason, batches of size 1 are being rejected because of nonce mistmatch.
                 // It may be either bug in loadtest or server code, thus it should be investigated.
-<<<<<<< HEAD
-                let batch_size = rng.gen_range(2..=MAX_BATCH_SIZE + 1);
-=======
                 let batch_size = rng.gen_range(2..=MAX_BATCH_SIZE);
->>>>>>> bcc6e834
                 let mut batch_command: Vec<_> = (0..batch_size)
                     .map(|_| TxCommand::random_batchable(rng, own_address, addresses))
                     .collect();
