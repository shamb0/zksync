use super::utils::*;

use crate::franklin_crypto::bellman::pairing::bn256::*;
use crate::franklin_crypto::bellman::pairing::ff::{Field, PrimeField};
use crate::franklin_crypto::rescue::RescueEngine;
use crate::operation::SignatureData;
use crate::operation::*;
use models::circuit::account::CircuitAccountTree;
use models::circuit::utils::{
    append_be_fixed_width, eth_address_to_fr, le_bit_vector_into_field_element,
};
use models::node::DepositOp;
use models::params as franklin_constants;

pub struct DepositData {
    pub amount: u128,
    pub token: u32,
    pub account_address: u32,
    pub address: Fr,
}

pub struct DepositWitness<E: RescueEngine> {
    pub before: OperationBranch<E>,
    pub after: OperationBranch<E>,
    pub args: OperationArguments<E>,
    pub before_root: Option<E::Fr>,
    pub after_root: Option<E::Fr>,
    pub tx_type: Option<E::Fr>,
}

impl<E: RescueEngine> DepositWitness<E> {
    pub fn get_pubdata(&self) -> Vec<bool> {
        let mut pubdata_bits = vec![];
        append_be_fixed_width(
            &mut pubdata_bits,
            &self.tx_type.unwrap(),
            franklin_constants::TX_TYPE_BIT_WIDTH,
        );

        append_be_fixed_width(
            &mut pubdata_bits,
            &self.before.address.unwrap(),
            franklin_constants::ACCOUNT_ID_BIT_WIDTH,
        );
        append_be_fixed_width(
            &mut pubdata_bits,
            &self.before.token.unwrap(),
            franklin_constants::TOKEN_BIT_WIDTH,
        );
        append_be_fixed_width(
            &mut pubdata_bits,
            &self.args.full_amount.unwrap(),
            franklin_constants::BALANCE_BIT_WIDTH,
        );

        append_be_fixed_width(
            &mut pubdata_bits,
            &self.args.eth_address.unwrap(),
            franklin_constants::ETH_ADDRESS_BIT_WIDTH,
        );
        //        assert_eq!(pubdata_bits.len(), 37 * 8);
        pubdata_bits.resize(6 * franklin_constants::CHUNK_BIT_WIDTH, false);
        pubdata_bits
    }

    // CLARIFY: What? Why?
    pub fn get_sig_bits(&self) -> Vec<bool> {
        let mut sig_bits = vec![];
        append_be_fixed_width(
            &mut sig_bits,
            &Fr::from_str("1").unwrap(), //Corresponding tx_type
            franklin_constants::TX_TYPE_BIT_WIDTH,
        );
        append_be_fixed_width(
            &mut sig_bits,
            &self.args.new_pub_key_hash.unwrap(),
            franklin_constants::NEW_PUBKEY_HASH_WIDTH,
        );
        append_be_fixed_width(
            &mut sig_bits,
            &self.before.token.unwrap(),
            franklin_constants::TOKEN_BIT_WIDTH,
        );
        append_be_fixed_width(
            &mut sig_bits,
            &self.args.full_amount.unwrap(),
            franklin_constants::BALANCE_BIT_WIDTH,
        );
        append_be_fixed_width(
            &mut sig_bits,
            &self.before.witness.account_witness.nonce.unwrap(),
            franklin_constants::NONCE_BIT_WIDTH,
        );
        sig_bits
    }
}

pub fn apply_deposit_tx(
    tree: &mut CircuitAccountTree,
    deposit: &DepositOp,
) -> DepositWitness<Bn256> {
    let deposit_data = DepositData {
        amount: deposit.priority_op.amount.to_string().parse().unwrap(),
        token: u32::from(deposit.priority_op.token),
        account_address: deposit.account_id,
        address: eth_address_to_fr(&deposit.priority_op.to),
    };
    apply_deposit(tree, &deposit_data)
}
pub fn apply_deposit(
    tree: &mut CircuitAccountTree,
    deposit: &DepositData,
) -> DepositWitness<Bn256> {
    //preparing data and base witness
    let before_root = tree.root_hash();
    debug!("deposit Initial root = {}", before_root);
    let (audit_path_before, audit_balance_path_before) =
        get_audits(tree, deposit.account_address, deposit.token);

    let capacity = tree.capacity();
    assert_eq!(capacity, 1 << franklin_constants::account_tree_depth());
    let account_address_fe = Fr::from_str(&deposit.account_address.to_string()).unwrap();
    let token_fe = Fr::from_str(&deposit.token.to_string()).unwrap();
    let amount_as_field_element = Fr::from_str(&deposit.amount.to_string()).unwrap();
    debug!("amount_as_field_element is: {}", amount_as_field_element);
    //calculate a and b
    let a = amount_as_field_element;
    let b = Fr::zero();

    //applying deposit
    let (account_witness_before, account_witness_after, balance_before, balance_after) =
        apply_leaf_operation(
            tree,
            deposit.account_address,
            deposit.token,
            |acc| {
                assert!((acc.address == deposit.address) || (acc.address == Fr::zero()));
                acc.address = deposit.address;
            },
            |bal| bal.value.add_assign(&amount_as_field_element),
        );

    let after_root = tree.root_hash();
    debug!("deposit After root = {}", after_root);
    let (audit_path_after, audit_balance_path_after) =
        get_audits(tree, deposit.account_address, deposit.token);

    DepositWitness {
        before: OperationBranch {
            address: Some(account_address_fe),
            token: Some(token_fe),
            witness: OperationBranchWitness {
                account_witness: account_witness_before,
                account_path: audit_path_before,
                balance_value: Some(balance_before),
                balance_subtree_path: audit_balance_path_before,
            },
        },
        after: OperationBranch {
            address: Some(account_address_fe),
            token: Some(token_fe),
            witness: OperationBranchWitness {
                account_witness: account_witness_after,
                account_path: audit_path_after,
                balance_value: Some(balance_after),
                balance_subtree_path: audit_balance_path_after,
            },
        },
        args: OperationArguments {
            eth_address: Some(deposit.address),
            amount_packed: Some(Fr::zero()),
            full_amount: Some(amount_as_field_element),
            fee: Some(Fr::zero()),
            a: Some(a),
            b: Some(b),
            pub_nonce: Some(Fr::zero()),
            new_pub_key_hash: Some(Fr::zero()),
        },
        before_root: Some(before_root),
        after_root: Some(after_root),
        tx_type: Some(Fr::from_str("1").unwrap()),
    }
}

pub fn calculate_deposit_operations_from_witness(
    deposit_witness: &DepositWitness<Bn256>,
) -> Vec<Operation<Bn256>> {
    let first_sig_msg = &Fr::zero();
    let second_sig_msg = &Fr::zero();
    let third_sig_msg = &Fr::zero();
    let signature_data = &SignatureData::init_empty();
    let signer_pub_key_packed = &[Some(false); 256]; //doesn't matter for deposit
    let pubdata_chunks: Vec<_> = deposit_witness
        .get_pubdata()
        .chunks(64)
        .map(|x| le_bit_vector_into_field_element(&x.to_vec()))
        .collect();

    debug!(
        "acc_path{} \n bal_path {} ",
        deposit_witness.before.witness.account_path.len(),
        deposit_witness.before.witness.balance_subtree_path.len()
    );
    let operation_zero = Operation {
        new_root: deposit_witness.after_root,
        tx_type: deposit_witness.tx_type,
        chunk: Some(Fr::from_str("0").unwrap()),
        pubdata_chunk: Some(pubdata_chunks[0]),
        first_sig_msg: Some(*first_sig_msg),
        second_sig_msg: Some(*second_sig_msg),
        third_sig_msg: Some(*third_sig_msg),
        signature_data: signature_data.clone(),
        signer_pub_key_packed: signer_pub_key_packed.to_vec(),
        args: deposit_witness.args.clone(),
        lhs: deposit_witness.before.clone(),
        rhs: deposit_witness.before.clone(),
    };

    let operation_one = Operation {
        new_root: deposit_witness.after_root,
        tx_type: deposit_witness.tx_type,
        chunk: Some(Fr::from_str("1").unwrap()),
        pubdata_chunk: Some(pubdata_chunks[1]),
        first_sig_msg: Some(*first_sig_msg),
        second_sig_msg: Some(*second_sig_msg),
        third_sig_msg: Some(*third_sig_msg),
        signature_data: signature_data.clone(),
        signer_pub_key_packed: signer_pub_key_packed.to_vec(),
        args: deposit_witness.args.clone(),
        lhs: deposit_witness.after.clone(),
        rhs: deposit_witness.after.clone(),
    };

    let operation_two = Operation {
        new_root: deposit_witness.after_root,
        tx_type: deposit_witness.tx_type,
        chunk: Some(Fr::from_str("2").unwrap()),
        pubdata_chunk: Some(pubdata_chunks[2]),
        first_sig_msg: Some(*first_sig_msg),
        second_sig_msg: Some(*second_sig_msg),
        third_sig_msg: Some(*third_sig_msg),
        signer_pub_key_packed: signer_pub_key_packed.to_vec(),
        args: deposit_witness.args.clone(),
        lhs: deposit_witness.after.clone(),
        rhs: deposit_witness.after.clone(),
        signature_data: signature_data.clone(),
    };

    let operation_three = Operation {
        new_root: deposit_witness.after_root,
        tx_type: deposit_witness.tx_type,
        chunk: Some(Fr::from_str("3").unwrap()),
        pubdata_chunk: Some(pubdata_chunks[3]),
        first_sig_msg: Some(*first_sig_msg),
        second_sig_msg: Some(*second_sig_msg),
        third_sig_msg: Some(*third_sig_msg),
        signer_pub_key_packed: signer_pub_key_packed.to_vec(),
        args: deposit_witness.args.clone(),
        lhs: deposit_witness.after.clone(),
        rhs: deposit_witness.after.clone(),
        signature_data: signature_data.clone(),
    };

    let operation_four = Operation {
        new_root: deposit_witness.after_root,
        tx_type: deposit_witness.tx_type,
        chunk: Some(Fr::from_str("4").unwrap()),
        pubdata_chunk: Some(pubdata_chunks[4]),
        first_sig_msg: Some(*first_sig_msg),
        second_sig_msg: Some(*second_sig_msg),
        third_sig_msg: Some(*third_sig_msg),
        signer_pub_key_packed: signer_pub_key_packed.to_vec(),
        args: deposit_witness.args.clone(),
        lhs: deposit_witness.after.clone(),
        rhs: deposit_witness.after.clone(),
        signature_data: signature_data.clone(),
    };

    let operation_five = Operation {
        new_root: deposit_witness.after_root,
        tx_type: deposit_witness.tx_type,
        chunk: Some(Fr::from_str("5").unwrap()),
        pubdata_chunk: Some(pubdata_chunks[5]),
        first_sig_msg: Some(*first_sig_msg),
        second_sig_msg: Some(*second_sig_msg),
        third_sig_msg: Some(*third_sig_msg),
        signer_pub_key_packed: signer_pub_key_packed.to_vec(),
        args: deposit_witness.args.clone(),
        lhs: deposit_witness.after.clone(),
        rhs: deposit_witness.after.clone(),
        signature_data: signature_data.clone(),
    };
    let operations: Vec<Operation<_>> = vec![
        operation_zero,
        operation_one,
        operation_two,
        operation_three,
        operation_four,
        operation_five,
    ];
    operations
}

#[cfg(test)]
mod test {
    use super::*;
    use crate::witness::test_utils::{check_circuit, test_genesis_plasma_state};
    use models::node::{Account, Deposit};
    use num::BigUint;

    #[test]
    #[ignore]
    fn test_deposit_in_empty_leaf() {
        let (mut plasma_state, mut circuit_account_tree) = test_genesis_plasma_state(Vec::new());

        let fee_account_id = 0;
        let mut witness_accum = WitnessBuilder::new(&mut circuit_account_tree, fee_account_id, 1);

        let empty_account_id = 1;
        let empty_account_address = [7u8; 20].into();
        let deposit_op = DepositOp {
            priority_op: Deposit {
                from: empty_account_address,
                token: 0,
                amount: BigUint::from(1u32),
                to: empty_account_address,
            },
            account_id: empty_account_id,
        };

        println!(
            "node root hash before deposit: {:?}",
            plasma_state.root_hash()
        );
        plasma_state.apply_deposit_op(&deposit_op);
        println!(
            "node root hash after deposit: {:?}",
            plasma_state.root_hash()
        );
        println!(
            "node pub data: {}",
            hex::encode(&deposit_op.get_public_data())
        );

        let deposit_witness = apply_deposit_tx(&mut witness_accum.account_tree, &deposit_op);
        let deposit_operations = calculate_deposit_operations_from_witness(&deposit_witness);
        let pub_data_from_witness = deposit_witness.get_pubdata();

        witness_accum.add_operation_with_pubdata(deposit_operations, pub_data_from_witness);
        witness_accum.collect_fees(&Vec::new());
        witness_accum.calculate_pubdata_commitment();

        assert_eq!(
            plasma_state.root_hash(),
            witness_accum
                .root_after_fees
                .expect("witness accum after root hash empty"),
            "root hash in state keeper and witness generation code mismatch"
        );

        check_circuit(witness_accum.into_circuit_instance());
    }

    #[test]
    #[ignore]
    fn test_deposit_existing_account() {
        let deposit_to_account_id = 1;
        let deposit_to_account_address =
            "1111111111111111111111111111111111111111".parse().unwrap();
        let (mut plasma_state, mut circuit_account_tree) = test_genesis_plasma_state(vec![(
            deposit_to_account_id,
            Account::default_with_address(&deposit_to_account_address),
        )]);

        let fee_account_id = 0;
        let mut witness_accum = WitnessBuilder::new(&mut circuit_account_tree, fee_account_id, 1);

        let deposit_op = DepositOp {
            priority_op: Deposit {
                from: deposit_to_account_address,
                token: 0,
                amount: BigUint::from(1u32),
                to: deposit_to_account_address,
            },
            account_id: deposit_to_account_id,
        };

        println!("node root hash before op: {:?}", plasma_state.root_hash());
        plasma_state.apply_deposit_op(&deposit_op);
        println!("node root hash after op: {:?}", plasma_state.root_hash());

        let deposit_witness = apply_deposit_tx(&mut witness_accum.account_tree, &deposit_op);
        let deposit_operations = calculate_deposit_operations_from_witness(&deposit_witness);
        let pub_data_from_witness = deposit_witness.get_pubdata();

        witness_accum.add_operation_with_pubdata(deposit_operations, pub_data_from_witness);
        witness_accum.collect_fees(&Vec::new());
        witness_accum.calculate_pubdata_commitment();

        assert_eq!(
            plasma_state.root_hash(),
            witness_accum
                .root_after_fees
                .expect("witness accum after root hash empty"),
            "root hash in state keeper and witness generation code mismatch"
        );

        check_circuit(witness_accum.into_circuit_instance());
    }
<<<<<<< HEAD

    #[test]
    #[ignore]
    fn test_transpile_deposit_franklin_existing_account() {
        let deposit_to_account_id = 1;
        let deposit_to_account_address =
            "1111111111111111111111111111111111111111".parse().unwrap();
        let (mut plasma_state, mut circuit_account_tree) = test_genesis_plasma_state(vec![(
            deposit_to_account_id,
            Account::default_with_address(&deposit_to_account_address),
        )]);

        let fee_account_id = 0;
        let mut witness_accum = WitnessBuilder::new(&mut circuit_account_tree, fee_account_id, 1);

        let deposit_op = DepositOp {
            priority_op: Deposit {
                from: deposit_to_account_address,
                token: 0,
                amount: BigUint::from(1u32),
                to: deposit_to_account_address,
            },
            account_id: deposit_to_account_id,
        };

        plasma_state.apply_deposit_op(&deposit_op);

        let deposit_witness = apply_deposit_tx(&mut witness_accum.account_tree, &deposit_op);
        let deposit_operations = calculate_deposit_operations_from_witness(&deposit_witness);
        let pub_data_from_witness = deposit_witness.get_pubdata();

        witness_accum.add_operation_with_pubdata(deposit_operations, pub_data_from_witness);
        witness_accum.collect_fees(&Vec::new());
        witness_accum.calculate_pubdata_commitment();

        assert_eq!(
            plasma_state.root_hash(),
            witness_accum
                .root_after_fees
                .expect("witness accum after root hash empty"),
            "root hash in state keeper and witness generation code mismatch"
        );

        use crate::franklin_crypto::bellman::pairing::bn256::Bn256;
        use crate::franklin_crypto::bellman::plonk::adaptor::alternative::*;
        use crate::franklin_crypto::bellman::plonk::plonk::generator::*;
        use crate::franklin_crypto::bellman::plonk::plonk::prover::*;

        use crate::franklin_crypto::bellman::Circuit;

        let mut transpiler = Transpiler::new();

        let c = witness_accum.into_circuit_instance();

        c.clone().synthesize(&mut transpiler).unwrap();

        println!("Done transpiling");

        let hints = transpiler.into_hints();

        use crate::franklin_crypto::bellman::plonk::cs::Circuit as PlonkCircuit;

        let adapted_curcuit = AdaptorCircuit::new(c.clone(), &hints);

        let mut assembly = GeneratorAssembly::<Bn256>::new();
        adapted_curcuit.synthesize(&mut assembly).unwrap();
        assembly.finalize();

        println!("Transpiled into {} gates", assembly.num_gates());

        println!("Trying to prove");

        let adapted_curcuit = AdaptorCircuit::new(c.clone(), &hints);

        let mut prover = ProvingAssembly::<Bn256>::new();
        adapted_curcuit.synthesize(&mut prover).unwrap();
        prover.finalize();

        println!("Checking if is satisfied");
        assert!(prover.is_satisfied());
    }

    #[test]
    #[ignore]
    fn test_new_transpile_deposit_franklin_existing_account() {
        let deposit_to_account_id = 1;
        let deposit_to_account_address =
            "1111111111111111111111111111111111111111".parse().unwrap();
        let (mut plasma_state, mut circuit_account_tree) = test_genesis_plasma_state(vec![(
            deposit_to_account_id,
            Account::default_with_address(&deposit_to_account_address),
        )]);
        let fee_account_id = 0;
        let mut witness_accum = WitnessBuilder::new(&mut circuit_account_tree, fee_account_id, 1);

        let deposit_op = DepositOp {
            priority_op: Deposit {
                from: deposit_to_account_address,
                token: 0,
                amount: BigUint::from(1u32),
                to: deposit_to_account_address,
            },
            account_id: deposit_to_account_id,
        };

        plasma_state.apply_deposit_op(&deposit_op);

        let deposit_witness = apply_deposit_tx(&mut witness_accum.account_tree, &deposit_op);
        let deposit_operations = calculate_deposit_operations_from_witness(&deposit_witness);
        let pub_data_from_witness = deposit_witness.get_pubdata();

        witness_accum.add_operation_with_pubdata(deposit_operations, pub_data_from_witness);
        witness_accum.collect_fees(&Vec::new());
        witness_accum.calculate_pubdata_commitment();

        assert_eq!(
            plasma_state.root_hash(),
            witness_accum
                .root_after_fees
                .expect("witness accum after root hash empty"),
            "root hash in state keeper and witness generation code mismatch"
        );

        use crate::franklin_crypto::bellman::pairing::bn256::Bn256;
        use crate::franklin_crypto::bellman::plonk::better_cs::adaptor::*;
        use crate::franklin_crypto::bellman::plonk::better_cs::cs::Circuit as PlonkCircuit;
        use crate::franklin_crypto::bellman::plonk::better_cs::test_assembly::*;

        use crate::franklin_crypto::bellman::Circuit;

        let mut transpiler = Transpiler::new();

        let c = witness_accum.into_circuit_instance();

        c.clone().synthesize(&mut transpiler).unwrap();

        println!("Done transpiling");

        let hints = transpiler.into_hints();

        let adapted_curcuit = AdaptorCircuit::new(c.clone(), &hints);

        let mut assembly = TestAssembly::<Bn256>::new();
        adapted_curcuit.synthesize(&mut assembly).unwrap();
        let num_gates = assembly.num_gates();

        println!("Transpiled into {} gates", num_gates);

        println!("Check if satisfied");
        assert!(assembly.is_satisfied(false));
    }
=======
>>>>>>> d93b08b2
}<|MERGE_RESOLUTION|>--- conflicted
+++ resolved
@@ -407,158 +407,4 @@
 
         check_circuit(witness_accum.into_circuit_instance());
     }
-<<<<<<< HEAD
-
-    #[test]
-    #[ignore]
-    fn test_transpile_deposit_franklin_existing_account() {
-        let deposit_to_account_id = 1;
-        let deposit_to_account_address =
-            "1111111111111111111111111111111111111111".parse().unwrap();
-        let (mut plasma_state, mut circuit_account_tree) = test_genesis_plasma_state(vec![(
-            deposit_to_account_id,
-            Account::default_with_address(&deposit_to_account_address),
-        )]);
-
-        let fee_account_id = 0;
-        let mut witness_accum = WitnessBuilder::new(&mut circuit_account_tree, fee_account_id, 1);
-
-        let deposit_op = DepositOp {
-            priority_op: Deposit {
-                from: deposit_to_account_address,
-                token: 0,
-                amount: BigUint::from(1u32),
-                to: deposit_to_account_address,
-            },
-            account_id: deposit_to_account_id,
-        };
-
-        plasma_state.apply_deposit_op(&deposit_op);
-
-        let deposit_witness = apply_deposit_tx(&mut witness_accum.account_tree, &deposit_op);
-        let deposit_operations = calculate_deposit_operations_from_witness(&deposit_witness);
-        let pub_data_from_witness = deposit_witness.get_pubdata();
-
-        witness_accum.add_operation_with_pubdata(deposit_operations, pub_data_from_witness);
-        witness_accum.collect_fees(&Vec::new());
-        witness_accum.calculate_pubdata_commitment();
-
-        assert_eq!(
-            plasma_state.root_hash(),
-            witness_accum
-                .root_after_fees
-                .expect("witness accum after root hash empty"),
-            "root hash in state keeper and witness generation code mismatch"
-        );
-
-        use crate::franklin_crypto::bellman::pairing::bn256::Bn256;
-        use crate::franklin_crypto::bellman::plonk::adaptor::alternative::*;
-        use crate::franklin_crypto::bellman::plonk::plonk::generator::*;
-        use crate::franklin_crypto::bellman::plonk::plonk::prover::*;
-
-        use crate::franklin_crypto::bellman::Circuit;
-
-        let mut transpiler = Transpiler::new();
-
-        let c = witness_accum.into_circuit_instance();
-
-        c.clone().synthesize(&mut transpiler).unwrap();
-
-        println!("Done transpiling");
-
-        let hints = transpiler.into_hints();
-
-        use crate::franklin_crypto::bellman::plonk::cs::Circuit as PlonkCircuit;
-
-        let adapted_curcuit = AdaptorCircuit::new(c.clone(), &hints);
-
-        let mut assembly = GeneratorAssembly::<Bn256>::new();
-        adapted_curcuit.synthesize(&mut assembly).unwrap();
-        assembly.finalize();
-
-        println!("Transpiled into {} gates", assembly.num_gates());
-
-        println!("Trying to prove");
-
-        let adapted_curcuit = AdaptorCircuit::new(c.clone(), &hints);
-
-        let mut prover = ProvingAssembly::<Bn256>::new();
-        adapted_curcuit.synthesize(&mut prover).unwrap();
-        prover.finalize();
-
-        println!("Checking if is satisfied");
-        assert!(prover.is_satisfied());
-    }
-
-    #[test]
-    #[ignore]
-    fn test_new_transpile_deposit_franklin_existing_account() {
-        let deposit_to_account_id = 1;
-        let deposit_to_account_address =
-            "1111111111111111111111111111111111111111".parse().unwrap();
-        let (mut plasma_state, mut circuit_account_tree) = test_genesis_plasma_state(vec![(
-            deposit_to_account_id,
-            Account::default_with_address(&deposit_to_account_address),
-        )]);
-        let fee_account_id = 0;
-        let mut witness_accum = WitnessBuilder::new(&mut circuit_account_tree, fee_account_id, 1);
-
-        let deposit_op = DepositOp {
-            priority_op: Deposit {
-                from: deposit_to_account_address,
-                token: 0,
-                amount: BigUint::from(1u32),
-                to: deposit_to_account_address,
-            },
-            account_id: deposit_to_account_id,
-        };
-
-        plasma_state.apply_deposit_op(&deposit_op);
-
-        let deposit_witness = apply_deposit_tx(&mut witness_accum.account_tree, &deposit_op);
-        let deposit_operations = calculate_deposit_operations_from_witness(&deposit_witness);
-        let pub_data_from_witness = deposit_witness.get_pubdata();
-
-        witness_accum.add_operation_with_pubdata(deposit_operations, pub_data_from_witness);
-        witness_accum.collect_fees(&Vec::new());
-        witness_accum.calculate_pubdata_commitment();
-
-        assert_eq!(
-            plasma_state.root_hash(),
-            witness_accum
-                .root_after_fees
-                .expect("witness accum after root hash empty"),
-            "root hash in state keeper and witness generation code mismatch"
-        );
-
-        use crate::franklin_crypto::bellman::pairing::bn256::Bn256;
-        use crate::franklin_crypto::bellman::plonk::better_cs::adaptor::*;
-        use crate::franklin_crypto::bellman::plonk::better_cs::cs::Circuit as PlonkCircuit;
-        use crate::franklin_crypto::bellman::plonk::better_cs::test_assembly::*;
-
-        use crate::franklin_crypto::bellman::Circuit;
-
-        let mut transpiler = Transpiler::new();
-
-        let c = witness_accum.into_circuit_instance();
-
-        c.clone().synthesize(&mut transpiler).unwrap();
-
-        println!("Done transpiling");
-
-        let hints = transpiler.into_hints();
-
-        let adapted_curcuit = AdaptorCircuit::new(c.clone(), &hints);
-
-        let mut assembly = TestAssembly::<Bn256>::new();
-        adapted_curcuit.synthesize(&mut assembly).unwrap();
-        let num_gates = assembly.num_gates();
-
-        println!("Transpiled into {} gates", num_gates);
-
-        println!("Check if satisfied");
-        assert!(assembly.is_satisfied(false));
-    }
-=======
->>>>>>> d93b08b2
 }