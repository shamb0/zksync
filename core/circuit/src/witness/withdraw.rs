use super::utils::*;

use crate::operation::*;

use ff::{Field, PrimeField};

use crate::operation::SignatureData;
use franklin_crypto::circuit::float_point::convert_to_float;
use franklin_crypto::jubjub::JubjubEngine;
use models::circuit::account::CircuitAccountTree;
use models::circuit::utils::{
    append_be_fixed_width, eth_address_to_fr, le_bit_vector_into_field_element,
};

use models::node::WithdrawOp;
use models::params as franklin_constants;
use models::primitives::big_decimal_to_u128;
use pairing::bn256::*;

pub struct WithdrawData {
    pub amount: u128,
    pub fee: u128,
    pub token: u32,
    pub account_address: u32,
    pub ethereum_key: Fr,
}
pub struct WithdrawWitness<E: JubjubEngine> {
    pub before: OperationBranch<E>,
    pub after: OperationBranch<E>,
    pub args: OperationArguments<E>,
    pub before_root: Option<E::Fr>,
    pub after_root: Option<E::Fr>,
    pub tx_type: Option<E::Fr>,
}
impl<E: JubjubEngine> WithdrawWitness<E> {
    pub fn get_pubdata(&self) -> Vec<bool> {
        let mut pubdata_bits = vec![];
        append_be_fixed_width(
            &mut pubdata_bits,
            &self.tx_type.unwrap(),
            franklin_constants::TX_TYPE_BIT_WIDTH,
        );

        append_be_fixed_width(
            &mut pubdata_bits,
            &self.before.address.unwrap(),
            franklin_constants::ACCOUNT_ID_BIT_WIDTH,
        );
        append_be_fixed_width(
            &mut pubdata_bits,
            &self.before.token.unwrap(),
            franklin_constants::TOKEN_BIT_WIDTH,
        );
        append_be_fixed_width(
            &mut pubdata_bits,
            &self.args.full_amount.unwrap(),
            franklin_constants::BALANCE_BIT_WIDTH,
        );

        append_be_fixed_width(
            &mut pubdata_bits,
            &self.args.fee.unwrap(),
            franklin_constants::FEE_MANTISSA_BIT_WIDTH + franklin_constants::FEE_EXPONENT_BIT_WIDTH,
        );

        append_be_fixed_width(
            &mut pubdata_bits,
            &self.args.ethereum_key.unwrap(),
            franklin_constants::ETHEREUM_KEY_BIT_WIDTH,
        );
        pubdata_bits.resize(6 * franklin_constants::CHUNK_BIT_WIDTH, false);
        pubdata_bits
    }
    pub fn get_sig_bits(&self) -> Vec<bool> {
        let mut sig_bits = vec![];
        append_be_fixed_width(
            &mut sig_bits,
            &Fr::from_str("3").unwrap(), //Corresponding tx_type
            franklin_constants::TX_TYPE_BIT_WIDTH,
        );
        append_be_fixed_width(
            &mut sig_bits,
            &self.before.witness.account_witness.pub_key_hash.unwrap(),
            franklin_constants::NEW_PUBKEY_HASH_WIDTH,
        );
        append_be_fixed_width(
            &mut sig_bits,
            &self.args.ethereum_key.unwrap(),
            franklin_constants::ETHEREUM_KEY_BIT_WIDTH,
        );
        append_be_fixed_width(
            &mut sig_bits,
            &self.before.token.unwrap(),
            franklin_constants::TOKEN_BIT_WIDTH,
        );
        append_be_fixed_width(
            &mut sig_bits,
            &self.args.full_amount.unwrap(),
            franklin_constants::BALANCE_BIT_WIDTH,
        );
        append_be_fixed_width(
            &mut sig_bits,
            &self.args.fee.unwrap(),
            franklin_constants::FEE_MANTISSA_BIT_WIDTH + franklin_constants::FEE_EXPONENT_BIT_WIDTH,
        );
        append_be_fixed_width(
            &mut sig_bits,
            &self.before.witness.account_witness.nonce.unwrap(),
            franklin_constants::NONCE_BIT_WIDTH,
        );
        sig_bits
    }
}
pub fn apply_withdraw_tx(
    tree: &mut CircuitAccountTree,
    withdraw: &WithdrawOp,
) -> WithdrawWitness<Bn256> {
    let withdraw_data = WithdrawData {
        amount: big_decimal_to_u128(&withdraw.tx.amount),
        fee: big_decimal_to_u128(&withdraw.tx.fee),
        token: u32::from(withdraw.tx.token),
        account_address: withdraw.account_id,
        ethereum_key: eth_address_to_fr(&withdraw.tx.to),
    };
    // le_bit_vector_into_field_element()
    apply_withdraw(tree, &withdraw_data)
}
pub fn apply_withdraw(
    tree: &mut CircuitAccountTree,
    withdraw: &WithdrawData,
) -> WithdrawWitness<Bn256> {
    //preparing data and base witness
    let before_root = tree.root_hash();
    println!("Initial root = {}", before_root);
    let (audit_path_before, audit_balance_path_before) =
        get_audits(tree, withdraw.account_address, withdraw.token);

    let capacity = tree.capacity();
    assert_eq!(capacity, 1 << franklin_constants::account_tree_depth());
    let account_address_fe = Fr::from_str(&withdraw.account_address.to_string()).unwrap();
    let token_fe = Fr::from_str(&withdraw.token.to_string()).unwrap();
    let amount_as_field_element = Fr::from_str(&withdraw.amount.to_string()).unwrap();

    let amount_bits = convert_to_float(
        withdraw.amount,
        franklin_constants::AMOUNT_EXPONENT_BIT_WIDTH,
        franklin_constants::AMOUNT_MANTISSA_BIT_WIDTH,
        10,
    )
    .unwrap();

    let amount_encoded: Fr = le_bit_vector_into_field_element(&amount_bits);

    let fee_as_field_element = Fr::from_str(&withdraw.fee.to_string()).unwrap();

    let fee_bits = convert_to_float(
        withdraw.fee,
        franklin_constants::FEE_EXPONENT_BIT_WIDTH,
        franklin_constants::FEE_MANTISSA_BIT_WIDTH,
        10,
    )
    .unwrap();

    let fee_encoded: Fr = le_bit_vector_into_field_element(&fee_bits);

    //calculate a and b

    //applying withdraw

    let (account_witness_before, account_witness_after, balance_before, balance_after) =
        apply_leaf_operation(
            tree,
            withdraw.account_address,
            withdraw.token,
            |acc| {
                acc.nonce.add_assign(&Fr::from_str("1").unwrap());
            },
            |bal| {
                bal.value.sub_assign(&amount_as_field_element);
                bal.value.sub_assign(&fee_as_field_element);
            },
        );

    let after_root = tree.root_hash();
    println!("After root = {}", after_root);
    let (audit_path_after, audit_balance_path_after) =
        get_audits(tree, withdraw.account_address, withdraw.token);

    let a = balance_before;
    let mut b = amount_as_field_element;
    b.add_assign(&fee_as_field_element);

    WithdrawWitness {
        before: OperationBranch {
            address: Some(account_address_fe),
            token: Some(token_fe),
            witness: OperationBranchWitness {
                account_witness: account_witness_before,
                account_path: audit_path_before,
                balance_value: Some(balance_before),
                balance_subtree_path: audit_balance_path_before,
            },
        },
        after: OperationBranch {
            address: Some(account_address_fe),
            token: Some(token_fe),
            witness: OperationBranchWitness {
                account_witness: account_witness_after,
                account_path: audit_path_after,
                balance_value: Some(balance_after),
                balance_subtree_path: audit_balance_path_after,
            },
        },
        args: OperationArguments {
            ethereum_key: Some(withdraw.ethereum_key),
            amount_packed: Some(amount_encoded),
            full_amount: Some(amount_as_field_element),
            fee: Some(fee_encoded),
            pub_nonce: Some(Fr::zero()),
            a: Some(a),
            b: Some(b),
            new_pub_key_hash: Some(Fr::zero()),
        },
        before_root: Some(before_root),
        after_root: Some(after_root),
        tx_type: Some(Fr::from_str("3").unwrap()),
    }
}
pub fn calculate_withdraw_operations_from_witness(
    withdraw_witness: &WithdrawWitness<Bn256>,
    first_sig_msg: &Fr,
    second_sig_msg: &Fr,
    third_sig_msg: &Fr,
    signature_data: &SignatureData,
    signer_pub_key_packed: &[Option<bool>],
) -> Vec<Operation<Bn256>> {
    let pubdata_chunks: Vec<_> = withdraw_witness
        .get_pubdata()
        .chunks(64)
        .map(|x| le_bit_vector_into_field_element(&x.to_vec()))
        .collect();

    let operation_zero = Operation {
        new_root: withdraw_witness.after_root,
        tx_type: withdraw_witness.tx_type,
        chunk: Some(Fr::from_str("0").unwrap()),
        pubdata_chunk: Some(pubdata_chunks[0]),
        first_sig_msg: Some(*first_sig_msg),
        second_sig_msg: Some(*second_sig_msg),
        third_sig_msg: Some(*third_sig_msg),
        signature_data: signature_data.clone(),
        signer_pub_key_packed: signer_pub_key_packed.to_vec(),
        args: withdraw_witness.args.clone(),
        lhs: withdraw_witness.before.clone(),
        rhs: withdraw_witness.before.clone(),
    };

    let operation_one = Operation {
        new_root: withdraw_witness.after_root,
        tx_type: withdraw_witness.tx_type,
        chunk: Some(Fr::from_str("1").unwrap()),
        pubdata_chunk: Some(pubdata_chunks[1]),
        first_sig_msg: Some(*first_sig_msg),
        second_sig_msg: Some(*second_sig_msg),
        third_sig_msg: Some(*third_sig_msg),
        signature_data: signature_data.clone(),
        signer_pub_key_packed: signer_pub_key_packed.to_vec(),
        args: withdraw_witness.args.clone(),
        lhs: withdraw_witness.after.clone(),
        rhs: withdraw_witness.after.clone(),
    };

    let operation_two = Operation {
        new_root: withdraw_witness.after_root,
        tx_type: withdraw_witness.tx_type,
        chunk: Some(Fr::from_str("2").unwrap()),
        pubdata_chunk: Some(pubdata_chunks[2]),
        first_sig_msg: Some(*first_sig_msg),
        second_sig_msg: Some(*second_sig_msg),
        third_sig_msg: Some(*third_sig_msg),
        signature_data: signature_data.clone(),
        signer_pub_key_packed: signer_pub_key_packed.to_vec(),
        args: withdraw_witness.args.clone(),
        lhs: withdraw_witness.after.clone(),
        rhs: withdraw_witness.after.clone(),
    };

    let operation_three = Operation {
        new_root: withdraw_witness.after_root,
        tx_type: withdraw_witness.tx_type,
        chunk: Some(Fr::from_str("3").unwrap()),
        pubdata_chunk: Some(pubdata_chunks[3]),
        first_sig_msg: Some(*first_sig_msg),
        second_sig_msg: Some(*second_sig_msg),
        third_sig_msg: Some(*third_sig_msg),
        signature_data: signature_data.clone(),
        signer_pub_key_packed: signer_pub_key_packed.to_vec(),
        args: withdraw_witness.args.clone(),
        lhs: withdraw_witness.after.clone(),
        rhs: withdraw_witness.after.clone(),
    };
    let operation_four = Operation {
        new_root: withdraw_witness.after_root,
        tx_type: withdraw_witness.tx_type,
        chunk: Some(Fr::from_str("4").unwrap()),
        pubdata_chunk: Some(pubdata_chunks[4]),
        first_sig_msg: Some(*first_sig_msg),
        second_sig_msg: Some(*second_sig_msg),
        third_sig_msg: Some(*third_sig_msg),
        signature_data: signature_data.clone(),
        signer_pub_key_packed: signer_pub_key_packed.to_vec(),
        args: withdraw_witness.args.clone(),
        lhs: withdraw_witness.after.clone(),
        rhs: withdraw_witness.after.clone(),
    };
    let operation_five = Operation {
        new_root: withdraw_witness.after_root,
        tx_type: withdraw_witness.tx_type,
        chunk: Some(Fr::from_str("5").unwrap()),
        pubdata_chunk: Some(pubdata_chunks[5]),
        first_sig_msg: Some(*first_sig_msg),
        second_sig_msg: Some(*second_sig_msg),
        third_sig_msg: Some(*third_sig_msg),
        signature_data: signature_data.clone(),
        signer_pub_key_packed: signer_pub_key_packed.to_vec(),
        args: withdraw_witness.args.clone(),
        lhs: withdraw_witness.after.clone(),
        rhs: withdraw_witness.after.clone(),
    };
    vec![
        operation_zero,
        operation_one,
        operation_two,
        operation_three,
        operation_four,
        operation_five,
    ]
}
#[cfg(test)]
mod test {
    use super::*;

    use crate::witness::test_utils::{check_circuit, test_genesis_plasma_state};
    use bigdecimal::BigDecimal;
    use models::node::Account;
    use testkit::zksync_account::ZksyncAccount;
    use web3::types::Address;

    #[test]
    #[ignore]
<<<<<<< HEAD
    fn test_withdraw_franklin() {
        let params = &AltJubjubBn256::new();
        let p_g = FixedGenerators::SpendingKeyGenerator;
        let validator_address_number = 7;
        let validator_address = Fr::from_str(&validator_address_number.to_string()).unwrap();
        let block_number = Fr::from_str("1").unwrap();
        let rng = &mut XorShiftRng::from_seed([0x3dbe_6258, 0x8d31_3d76, 0x3237_db17, 0xe5bc_0654]);
        let phasher = PedersenHasher::<Bn256>::default();

        let mut tree: CircuitAccountTree =
            CircuitAccountTree::new(franklin_constants::account_tree_depth() as u32);

        let sender_sk = PrivateKey::<Bn256>(rng.gen());
        let sender_pk = PublicKey::from_private(&sender_sk, p_g, params);
        let sender_pub_key_hash = pub_key_hash_fe(&sender_pk, &phasher);
        let (sender_x, sender_y) = sender_pk.0.into_xy();
        println!("x = {}, y = {}", sender_x, sender_y);

        // give some funds to sender and make zero balance for recipient
        let validator_sk = PrivateKey::<Bn256>(rng.gen());
        let validator_pk = PublicKey::from_private(&validator_sk, p_g, params);
        let validator_pub_key_hash = pub_key_hash_fe(&validator_pk, &phasher);
        let (validator_x, validator_y) = validator_pk.0.into_xy();
        println!("x = {}, y = {}", validator_x, validator_y);
        let validator_leaf = CircuitAccount::<Bn256> {
            subtree: CircuitBalanceTree::new(franklin_constants::BALANCE_TREE_DEPTH as u32),
            nonce: Fr::zero(),
            pub_key_hash: validator_pub_key_hash,
            address: unimplemented!(),
        };

        let mut validator_balances = vec![];
        for _ in 0..1 << franklin_constants::BALANCE_TREE_DEPTH {
            validator_balances.push(Some(Fr::zero()));
        }
        tree.insert(validator_address_number, validator_leaf);

        let mut account_address: u32 = rng.gen();
        account_address %= tree.capacity();
        let amount: u128 = 500;
        let fee: u128 = 100;
        let token: u32 = 2;
        let ethereum_key = Fr::from_str("124").unwrap();

        let sender_balance_before: u128 = 2000;

        let sender_balance_before_as_field_element =
            Fr::from_str(&sender_balance_before.to_string()).unwrap();

        let mut sender_balance_tree =
            CircuitBalanceTree::new(franklin_constants::BALANCE_TREE_DEPTH as u32);
        sender_balance_tree.insert(
            token,
            Balance {
                value: sender_balance_before_as_field_element,
            },
        );

        let sender_leaf_initial = CircuitAccount::<Bn256> {
            subtree: sender_balance_tree,
            nonce: Fr::zero(),
            pub_key_hash: sender_pub_key_hash,
            address: unimplemented!(),
=======
    fn test_withdraw() {
        let zksync_account = ZksyncAccount::rand();
        let account_id = 1;
        let account_address = zksync_account.address.clone();
        let account = {
            let mut account = Account::default_with_address(&account_address);
            account.add_balance(0, &BigDecimal::from(10));
            account
        };

        let (mut plasma_state, mut witness_accum) =
            test_genesis_plasma_state(vec![(account_id, account)]);

        let withdraw_op = WithdrawOp {
            tx: zksync_account.sign_withdraw(
                0,
                BigDecimal::from(7),
                BigDecimal::from(3),
                &Address::zero(),
                None,
                true,
            ),
            account_id,
>>>>>>> cfa5fbea
        };

        let (fee, _) = plasma_state
            .apply_withdraw_op(&withdraw_op)
            .expect("transfer should be success");
        plasma_state.collect_fee(&[fee.clone()], witness_accum.fee_account_id);

        let withdraw_witness = apply_withdraw_tx(&mut witness_accum.account_tree, &withdraw_op);
        let sign_packed = withdraw_op
            .tx
            .signature
            .signature
            .serialize_packed()
            .expect("signature serialize");
        let (first_sig_msg, second_sig_msg, third_sig_msg, signature_data, signer_packed_key_bits) =
            prepare_sig_data(
                &sign_packed,
                &withdraw_op.tx.get_bytes(),
                &withdraw_op.tx.signature.pub_key,
            )
            .expect("prepare signature data");
        let withdraw_operations = calculate_withdraw_operations_from_witness(
            &withdraw_witness,
            &first_sig_msg,
            &second_sig_msg,
            &third_sig_msg,
            &signature_data,
            &signer_packed_key_bits,
        );
        let pub_data_from_witness = withdraw_witness.get_pubdata();

        witness_accum.add_operation_with_pubdata(withdraw_operations, pub_data_from_witness);
        witness_accum.collect_fees(&[fee]);
        witness_accum.calculate_pubdata_commitment();

        assert_eq!(
            plasma_state.root_hash(),
            witness_accum
                .root_after_fees
                .expect("witness accum after root hash empty"),
            "root hash in state keeper and witness generation code mismatch"
        );

        check_circuit(witness_accum.into_circuit_instance());
    }
}<|MERGE_RESOLUTION|>--- conflicted
+++ resolved
@@ -348,71 +348,6 @@
 
     #[test]
     #[ignore]
-<<<<<<< HEAD
-    fn test_withdraw_franklin() {
-        let params = &AltJubjubBn256::new();
-        let p_g = FixedGenerators::SpendingKeyGenerator;
-        let validator_address_number = 7;
-        let validator_address = Fr::from_str(&validator_address_number.to_string()).unwrap();
-        let block_number = Fr::from_str("1").unwrap();
-        let rng = &mut XorShiftRng::from_seed([0x3dbe_6258, 0x8d31_3d76, 0x3237_db17, 0xe5bc_0654]);
-        let phasher = PedersenHasher::<Bn256>::default();
-
-        let mut tree: CircuitAccountTree =
-            CircuitAccountTree::new(franklin_constants::account_tree_depth() as u32);
-
-        let sender_sk = PrivateKey::<Bn256>(rng.gen());
-        let sender_pk = PublicKey::from_private(&sender_sk, p_g, params);
-        let sender_pub_key_hash = pub_key_hash_fe(&sender_pk, &phasher);
-        let (sender_x, sender_y) = sender_pk.0.into_xy();
-        println!("x = {}, y = {}", sender_x, sender_y);
-
-        // give some funds to sender and make zero balance for recipient
-        let validator_sk = PrivateKey::<Bn256>(rng.gen());
-        let validator_pk = PublicKey::from_private(&validator_sk, p_g, params);
-        let validator_pub_key_hash = pub_key_hash_fe(&validator_pk, &phasher);
-        let (validator_x, validator_y) = validator_pk.0.into_xy();
-        println!("x = {}, y = {}", validator_x, validator_y);
-        let validator_leaf = CircuitAccount::<Bn256> {
-            subtree: CircuitBalanceTree::new(franklin_constants::BALANCE_TREE_DEPTH as u32),
-            nonce: Fr::zero(),
-            pub_key_hash: validator_pub_key_hash,
-            address: unimplemented!(),
-        };
-
-        let mut validator_balances = vec![];
-        for _ in 0..1 << franklin_constants::BALANCE_TREE_DEPTH {
-            validator_balances.push(Some(Fr::zero()));
-        }
-        tree.insert(validator_address_number, validator_leaf);
-
-        let mut account_address: u32 = rng.gen();
-        account_address %= tree.capacity();
-        let amount: u128 = 500;
-        let fee: u128 = 100;
-        let token: u32 = 2;
-        let ethereum_key = Fr::from_str("124").unwrap();
-
-        let sender_balance_before: u128 = 2000;
-
-        let sender_balance_before_as_field_element =
-            Fr::from_str(&sender_balance_before.to_string()).unwrap();
-
-        let mut sender_balance_tree =
-            CircuitBalanceTree::new(franklin_constants::BALANCE_TREE_DEPTH as u32);
-        sender_balance_tree.insert(
-            token,
-            Balance {
-                value: sender_balance_before_as_field_element,
-            },
-        );
-
-        let sender_leaf_initial = CircuitAccount::<Bn256> {
-            subtree: sender_balance_tree,
-            nonce: Fr::zero(),
-            pub_key_hash: sender_pub_key_hash,
-            address: unimplemented!(),
-=======
     fn test_withdraw() {
         let zksync_account = ZksyncAccount::rand();
         let account_id = 1;
@@ -436,7 +371,6 @@
                 true,
             ),
             account_id,
->>>>>>> cfa5fbea
         };
 
         let (fee, _) = plasma_state
