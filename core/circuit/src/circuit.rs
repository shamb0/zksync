use crate::account::AccountContent;
use crate::account::AccountWitness;
use crate::allocated_structures::*;
use crate::element::CircuitElement;
use crate::operation::Operation;
use crate::signature::*;
<<<<<<< HEAD
use crate::utils::{
    allocate_numbers_vec, allocate_sum, multi_and, pack_bits_to_element, reverse_bytes,
};
use crate::franklin_crypto::bellman::{Circuit, ConstraintSystem, SynthesisError};
use crate::franklin_crypto::bellman::pairing::ff::{Field, PrimeField};
use crate::franklin_crypto::circuit::boolean::Boolean;
use crate::franklin_crypto::circuit::ecc;
use crate::franklin_crypto::circuit::sha256;

use crate::franklin_crypto::circuit::expression::Expression;
use crate::franklin_crypto::circuit::num::AllocatedNum;
use crate::franklin_crypto::circuit::pedersen_hash;
use crate::franklin_crypto::circuit::polynomial_lookup::{do_the_lookup, generate_powers};
use crate::franklin_crypto::circuit::Assignment;
use crate::franklin_crypto::jubjub::{FixedGenerators, JubjubEngine, JubjubParams};
use models::params as franklin_constants;

const DIFFERENT_TRANSACTIONS_TYPE_NUMBER: usize = 7;
// #[derive(Clone)]
=======
use crate::utils::{allocate_numbers_vec, allocate_sum, multi_and, pack_bits_to_element};
use bellman::{Circuit, ConstraintSystem, SynthesisError};
use ff::{Field, PrimeField};
use franklin_crypto::circuit::boolean::Boolean;
use franklin_crypto::circuit::ecc;
use franklin_crypto::circuit::sha256;

use franklin_crypto::circuit::expression::Expression;
use franklin_crypto::circuit::num::AllocatedNum;
use franklin_crypto::circuit::pedersen_hash;
use franklin_crypto::circuit::polynomial_lookup::{do_the_lookup, generate_powers};
use franklin_crypto::circuit::Assignment;
use franklin_crypto::jubjub::{FixedGenerators, JubjubEngine, JubjubParams};
use models::node::operations::{ChangePubKeyOp, NoopOp};
use models::node::{CloseOp, DepositOp, FullExitOp, TransferOp, TransferToNewOp, WithdrawOp};
use models::params as franklin_constants;

const DIFFERENT_TRANSACTIONS_TYPE_NUMBER: usize = 8;
#[derive(Clone)]
>>>>>>> a9af8004
pub struct FranklinCircuit<'a, E: JubjubEngine> {
    pub params: &'a E::Params,
    pub operation_batch_size: usize,
    /// The old root of the tree
    pub old_root: Option<E::Fr>,

    /// The new root of the tree
    pub new_root: Option<E::Fr>,
    pub block_number: Option<E::Fr>,
    pub validator_address: Option<E::Fr>,

    pub pub_data_commitment: Option<E::Fr>,
    pub operations: Vec<Operation<E>>,

    pub validator_balances: Vec<Option<E::Fr>>,
    pub validator_audit_path: Vec<Option<E::Fr>>,
    pub validator_account: AccountWitness<E>,
}

impl<'a, E: JubjubEngine> std::clone::Clone for FranklinCircuit<'a, E> {
    fn clone(&self) -> Self {
        Self {
            params: self.params,
            operation_batch_size: self.operation_batch_size,
            old_root: self.old_root,
            new_root: self.new_root,
            block_number: self.block_number,
            validator_address: self.validator_address,
            pub_data_commitment: self.pub_data_commitment,
            operations: self.operations.clone(),
        
            validator_balances: self.validator_balances.clone(),
            validator_audit_path: self.validator_audit_path.clone(),
            validator_account: self.validator_account.clone(),
        }
    }
}

struct PreviousData<E: JubjubEngine> {
    op_data: AllocatedOperationData<E>,
}

// Implementation of our circuit:
impl<'a, E: JubjubEngine> Circuit<E> for FranklinCircuit<'a, E> {
    fn synthesize<CS: ConstraintSystem<E>>(self, cs: &mut CS) -> Result<(), SynthesisError> {
        let zero = AllocatedNum::alloc(
            cs.namespace(|| "allocate element equal to zero"),
            || {
                Ok(E::Fr::zero())
            }
        )?;

        zero.assert_zero(cs.namespace(|| "enforce zero on the zero element"))?;

        // we only need this for consistency of first operation
        let zero_circuit_element = CircuitElement::unsafe_empty_of_some_length(zero.clone(), 256);
        // // let zero_circuit_element = CircuitElement::from_expression_padded(
        // //     cs.namespace(|| "zero_circuit_element"),
        // //     Expression::u64::<CS>(0),
        // // )?;
        let mut prev = PreviousData {
<<<<<<< HEAD
            op_data: AllocatedOperationData::empty_from_zero(zero.clone())?,
=======
            op_data: AllocatedOperationData {
                eth_address: zero_circuit_element.clone(),
                new_pubkey_hash: zero_circuit_element.clone(),
                pub_nonce: zero_circuit_element.clone(),
                amount_packed: zero_circuit_element.clone(),
                full_amount: zero_circuit_element.clone(),
                fee_packed: zero_circuit_element.clone(),
                fee: zero_circuit_element.clone(),
                amount_unpacked: zero_circuit_element.clone(),
                first_sig_msg: zero_circuit_element.clone(),
                second_sig_msg: zero_circuit_element.clone(),
                third_sig_msg: zero_circuit_element.clone(),
                a: zero_circuit_element.clone(),
                b: zero_circuit_element.clone(),
            },
>>>>>>> a9af8004
        };
        // this is only public input to our circuit
        let public_data_commitment =
            AllocatedNum::alloc(cs.namespace(|| "public_data_commitment"), || {
                self.pub_data_commitment.grab()
            })?;
        public_data_commitment.inputize(cs.namespace(|| "inputize pub_data"))?;

        let validator_address_padded =
            CircuitElement::from_fe_with_known_length(
                cs.namespace(|| "validator_address"), 
                || {
                    self.validator_address.grab()
                },
                franklin_constants::ACCOUNT_ID_BIT_WIDTH
            )?;

        let validator_address_bits = validator_address_padded.get_bits_le();
        assert!(validator_address_bits.len() == franklin_constants::ACCOUNT_ID_BIT_WIDTH);
        // validator_address_bits.truncate(franklin_constants::ACCOUNT_ID_BIT_WIDTH);

        let mut validator_balances = allocate_numbers_vec(
            cs.namespace(|| "validator_balances"),
            &self.validator_balances,
        )?;
        assert_eq!(
            validator_balances.len(),
            (1 << franklin_constants::BALANCE_TREE_DEPTH) as usize
        );

        let validator_audit_path = allocate_numbers_vec(
            cs.namespace(|| "validator_audit_path"),
            &self.validator_audit_path,
        )?;
        assert_eq!(
            validator_audit_path.len(),
            franklin_constants::account_tree_depth() as usize
        );

        let validator_account = AccountContent::from_witness(
            cs.namespace(|| "validator account"),
            &self.validator_account,
        )?;

        let mut rolling_root =
            AllocatedNum::alloc(cs.namespace(|| "rolling_root"), || self.old_root.grab())?;

        let old_root =
            CircuitElement::from_number(cs.namespace(|| "old_root"), rolling_root.clone())?;
        // first chunk of block should always have number 0
        let mut next_chunk_number = zero;

        // declare vector of fees, that will be collected during block processing
        let mut fees = vec![];
        let fees_len = 1 << franklin_constants::BALANCE_TREE_DEPTH;
        for _ in 0..fees_len {
            fees.push(zero_circuit_element.get_number());
        }
        // vector of pub_data_bits that will be aggregated during block processing
        let mut block_pub_data_bits = vec![];

        let mut allocated_chunk_data: AllocatedChunkData<E> = AllocatedChunkData {
            is_chunk_last: Boolean::constant(false),
            is_chunk_first: Boolean::constant(false),
            chunk_number: zero_circuit_element.get_number(),
            tx_type: zero_circuit_element,
        };

        // Main cycle that processes operations:
        for (i, operation) in self.operations.iter().enumerate() {
            let cs = &mut cs.namespace(|| format!("chunk number {}", i));

            let (next_chunk, chunk_data) = self.verify_correct_chunking(
                &operation,
                &next_chunk_number,
                cs.namespace(|| "verify_correct_chunking"),
            )?;

            allocated_chunk_data = chunk_data;
            next_chunk_number = next_chunk;
            let operation_pub_data_chunk = CircuitElement::from_fe_with_known_length(
                cs.namespace(|| "operation_pub_data_chunk"),
                || operation.clone().pubdata_chunk.grab(),
                franklin_constants::CHUNK_BIT_WIDTH,
            )?;
            block_pub_data_bits.extend(operation_pub_data_chunk.get_bits_le());

            let lhs =
                AllocatedOperationBranch::from_witness(cs.namespace(|| "lhs"), &operation.lhs)?;
            let rhs =
                AllocatedOperationBranch::from_witness(cs.namespace(|| "rhs"), &operation.rhs)?;
            let mut current_branch = self.select_branch(
                cs.namespace(|| "select appropriate branch"),
                &lhs,
                &rhs,
                operation,
                &allocated_chunk_data,
            )?;
            // calculate root for given account data
            let (state_root, is_account_empty, _subtree_root) = self
                .check_account_data(cs.namespace(|| "calculate account root"), &current_branch)?;

            // ensure root hash of state before applying operation is correct
            cs.enforce(
                || "root state before applying operation is valid",
                |lc| lc + state_root.get_variable(),
                |lc| lc + CS::one(),
                |lc| lc + rolling_root.get_variable(),
            );
            self.execute_op(
                cs.namespace(|| "execute_op"),
                &mut current_branch,
                &lhs,
                &rhs,
                &operation,
                &allocated_chunk_data,
                &is_account_empty,
                &operation_pub_data_chunk.get_number(),
                // &subtree_root, // Close disable
                &mut fees,
                &mut prev,
            )?;
            let (new_state_root, _, _) = self.check_account_data(
                cs.namespace(|| "calculate new account root"),
                &current_branch,
            )?;

            rolling_root = new_state_root;
        }

        cs.enforce(
            || "ensure last chunk of the block is a last chunk of corresponding transaction",
            |_| {
                allocated_chunk_data
                    .is_chunk_last
                    .lc(CS::one(), E::Fr::one())
            },
            |lc| lc + CS::one(),
            |lc| lc + CS::one(),
        );

        // calculate operator's balance_tree root hash from whole tree representation
        let old_operator_balance_root = calculate_root_from_full_representation_fees(
            cs.namespace(|| "calculate_root_from_full_representation_fees before"),
            &validator_balances,
            self.params,
        )?;

        let mut operator_account_data = vec![];
        let mut old_operator_balance_root_bits = old_operator_balance_root
            .into_bits_le(cs.namespace(|| "old_operator_balance_root_bits"))?;
        old_operator_balance_root_bits.resize(
            franklin_constants::FR_BIT_WIDTH_PADDED,
            Boolean::constant(false),
        );
        operator_account_data.extend(validator_account.nonce.get_bits_le());
        operator_account_data.extend(validator_account.pub_key_hash.get_bits_le());
        operator_account_data.extend(validator_account.address.get_bits_le());
        operator_account_data.extend(old_operator_balance_root_bits);

        let root_from_operator = allocate_merkle_root(
            cs.namespace(|| "root from operator_account"),
            &operator_account_data,
            &validator_address_bits,
            &validator_audit_path,
            self.params,
        )?;

        // ensure that this operator leaf is correct for our tree state
        cs.enforce(
            || "root before applying fees is correct",
            |lc| lc + root_from_operator.get_variable(),
            |lc| lc + CS::one(),
            |lc| lc + rolling_root.get_variable(),
        );

        //apply fees to operator balances
        for i in 0..fees_len {
            validator_balances[i] = allocate_sum(
                cs.namespace(|| format!("validator balance number i {}", i)),
                &validator_balances[i],
                &fees[i],
            )?;
        }

        // calculate operator's balance_tree root from all leafs
        let new_operator_balance_root = calculate_root_from_full_representation_fees(
            cs.namespace(|| "calculate_root_from_full_representation_fees after"),
            &validator_balances,
            self.params,
        )?;

        let mut operator_account_data = vec![];
        let mut new_operator_balance_root_bits = new_operator_balance_root
            .into_bits_le(cs.namespace(|| "new_operator_balance_root_bits"))?;
        new_operator_balance_root_bits.resize(
            franklin_constants::FR_BIT_WIDTH_PADDED,
            Boolean::constant(false),
        );

        operator_account_data.extend(validator_account.nonce.get_bits_le());
        operator_account_data.extend(validator_account.pub_key_hash.get_bits_le());
        operator_account_data.extend(validator_account.address.get_bits_le());
        operator_account_data.extend(new_operator_balance_root_bits);

        let root_from_operator_after_fees = allocate_merkle_root(
            cs.namespace(|| "root from operator_account after fees"),
            &operator_account_data,
            &validator_address_bits,
            &validator_audit_path,
            self.params,
        )?;

        let final_root = CircuitElement::from_number(
            cs.namespace(|| "final_root"),
            root_from_operator_after_fees,
        )?;

        {
            // Now it's time to pack the initial SHA256 hash due to Ethereum BE encoding
            // and start rolling the hash

            let mut initial_hash_data: Vec<Boolean> = vec![];

            let block_number =
                CircuitElement::from_fe_with_known_length(cs.namespace(|| "block_number"), 
                || {
                    self.block_number.grab()
                },
                franklin_constants::BLOCK_NUMBER_BIT_WIDTH
            )?;

            initial_hash_data.extend(block_number.into_padded_be_bits(256));

            initial_hash_data.extend(validator_address_padded.into_padded_be_bits(256));

            assert_eq!(initial_hash_data.len(), 512);

            let mut hash_block = sha256::sha256(
                cs.namespace(|| "initial rolling sha256"),
                &initial_hash_data,
            )?;

            let mut pack_bits = vec![];
            pack_bits.extend(hash_block);
            pack_bits.extend(old_root.into_padded_be_bits(256));

            hash_block = sha256::sha256(cs.namespace(|| "hash old_root"), &pack_bits)?;

            let mut pack_bits = vec![];
            pack_bits.extend(hash_block);
            pack_bits.extend(final_root.into_padded_be_bits(256));

            hash_block = sha256::sha256(cs.namespace(|| "hash with new_root"), &pack_bits)?;

            let mut pack_bits = vec![];
            pack_bits.extend(hash_block);
            pack_bits.extend(block_pub_data_bits.into_iter());

            hash_block = sha256::sha256(cs.namespace(|| "final hash public"), &pack_bits)?;

            // // now pack and enforce equality to the input

            hash_block.reverse();
            hash_block.truncate(E::Fr::CAPACITY as usize);

            let final_hash = pack_bits_to_element(cs.namespace(|| "final_hash"), &hash_block)?;
            cs.enforce(
                || "enforce external data hash equality",
                |lc| lc + public_data_commitment.get_variable(),
                |lc| lc + CS::one(),
                |lc| lc + final_hash.get_variable(),
            );
        }
        Ok(())
    }
}
impl<'a, E: JubjubEngine> FranklinCircuit<'a, E> {
    fn verify_correct_chunking<CS: ConstraintSystem<E>>(
        &self,
        op: &Operation<E>,
        next_chunk_number: &AllocatedNum<E>,
        mut cs: CS,
    ) -> Result<(AllocatedNum<E>, AllocatedChunkData<E>), SynthesisError> {
        let tx_type = CircuitElement::from_fe_with_known_length(
            cs.namespace(|| "tx_type"),
            || op.tx_type.grab(),
            franklin_constants::TX_TYPE_BIT_WIDTH,
        )?;

        let max_chunks_powers = generate_powers(
            cs.namespace(|| "generate powers of max chunks"),
            &tx_type.get_number(),
            DIFFERENT_TRANSACTIONS_TYPE_NUMBER,
        )?;

        let max_chunks_last_coeffs = generate_maxchunk_polynomial::<E>();

        let max_chunk = do_the_lookup(
            cs.namespace(|| "max_chunk"),
            &max_chunks_last_coeffs,
            &max_chunks_powers,
        )?;
        let operation_chunk_number =
            AllocatedNum::alloc(cs.namespace(|| "operation_chunk_number"), || {
                op.chunk.grab()
            })?;

        cs.enforce(
            || "correct_sequence",
            |lc| {
                lc + operation_chunk_number.clone().get_variable()
                    - next_chunk_number.get_variable()
            },
            |lc| lc + CS::one(),
            |lc| lc,
        );
        let is_chunk_last = Boolean::from(Expression::equals(
            cs.namespace(|| "is_chunk_last"),
            &operation_chunk_number,
            &max_chunk,
        )?);

        let is_chunk_first = Boolean::from(Expression::equals(
            cs.namespace(|| "is_chunk_first"),
            &operation_chunk_number,
            Expression::constant::<CS>(E::Fr::zero()),
        )?);

        let subseq_chunk = Expression::from(&operation_chunk_number) + Expression::u64::<CS>(1);

        let next_chunk_number = Expression::conditionally_select(
            cs.namespace(|| "determine next_chunk_number"),
            Expression::constant::<CS>(E::Fr::zero()),
            subseq_chunk,
            &is_chunk_last,
        )?;

        Ok((
            next_chunk_number,
            AllocatedChunkData {
                chunk_number: operation_chunk_number,
                is_chunk_last,
                tx_type,
                is_chunk_first,
            },
        ))
    }

    fn select_branch<CS: ConstraintSystem<E>>(
        &self,
        mut cs: CS,
        first: &AllocatedOperationBranch<E>,
        second: &AllocatedOperationBranch<E>,
        _op: &Operation<E>,
        chunk_data: &AllocatedChunkData<E>,
    ) -> Result<AllocatedOperationBranch<E>, SynthesisError> {
        let deposit_tx_type = Expression::u64::<CS>(1);
        let left_side = Expression::constant::<CS>(E::Fr::zero());

        let cur_side = Expression::select_ifeq(
            cs.namespace(|| "select corresponding branch"),
            &chunk_data.tx_type.get_number(),
            deposit_tx_type,
            left_side.clone(),
            &chunk_data.chunk_number,
        )?;

        let is_left = Boolean::from(Expression::equals(
            cs.namespace(|| "is_left"),
            left_side.clone(),
            &cur_side,
        )?);
        Ok(AllocatedOperationBranch {
            account: AccountContent {
                nonce: CircuitElement::conditionally_select(
                    cs.namespace(|| "chosen_nonce"),
                    &first.account.nonce,
                    &second.account.nonce,
                    &is_left,
                )?,
                pub_key_hash: CircuitElement::conditionally_select(
                    cs.namespace(|| "chosen pubkey"),
                    &first.account.pub_key_hash,
                    &second.account.pub_key_hash,
                    &is_left,
                )?,
                address: CircuitElement::conditionally_select(
                    cs.namespace(|| "chosen address"),
                    &first.account.address,
                    &second.account.address,
                    &is_left,
                )?,
            },
            account_audit_path: select_vec_ifeq(
                cs.namespace(|| "account_audit_path"),
                left_side.clone(),
                &cur_side,
                &first.account_audit_path,
                &second.account_audit_path,
            )?,
            account_address: CircuitElement::conditionally_select(
                cs.namespace(|| "chosen account_address"),
                &first.account_address,
                &second.account_address,
                &is_left,
            )?,
            balance: CircuitElement::conditionally_select(
                cs.namespace(|| "chosen balance"),
                &first.balance,
                &second.balance,
                &is_left,
            )?,
            balance_audit_path: select_vec_ifeq(
                cs.namespace(|| "balance_audit_path"),
                left_side,
                &cur_side,
                &first.balance_audit_path,
                &second.balance_audit_path,
            )?,
            token: CircuitElement::conditionally_select(
                cs.namespace(|| "chosen token"),
                &first.token,
                &second.token,
                &is_left,
            )?,
        })
    }

    fn check_account_data<CS: ConstraintSystem<E>>(
        &self,
        mut cs: CS,
        cur: &AllocatedOperationBranch<E>,
    ) -> Result<(AllocatedNum<E>, Boolean, CircuitElement<E>), SynthesisError> {
        //first we prove calculate root of the subtree to obtain account_leaf_data:
        let (cur_account_leaf_bits, is_account_empty, subtree_root) = self
            .allocate_account_leaf_bits(
                cs.namespace(|| "allocate current_account_leaf_hash"),
                cur,
            )?;

        let merkle_root = allocate_merkle_root(
            cs.namespace(|| "account_merkle_root"),
            &cur_account_leaf_bits,
            &cur.account_address.get_bits_le(),
            &cur.account_audit_path,
            self.params,
        )?;

        Ok((
            merkle_root,
            is_account_empty,
            subtree_root,
        ))
    }

    fn execute_op<CS: ConstraintSystem<E>>(
        &self,
        mut cs: CS,
        mut cur: &mut AllocatedOperationBranch<E>,
        lhs: &AllocatedOperationBranch<E>,
        rhs: &AllocatedOperationBranch<E>,
        op: &Operation<E>,
        chunk_data: &AllocatedChunkData<E>,
        is_account_empty: &Boolean,
        ext_pubdata_chunk: &AllocatedNum<E>,
        // subtree_root: &CircuitElement<E>, // Close disable
        fees: &mut [AllocatedNum<E>],
        prev: &mut PreviousData<E>,
    ) -> Result<(), SynthesisError> {
        cs.enforce(
            || "left and right tokens are equal",
            |lc| lc + lhs.token.get_number().get_variable(),
            |lc| lc + CS::one(),
            |lc| lc + rhs.token.get_number().get_variable(),
        );
        let public_generator = self
            .params
            .generator(FixedGenerators::SpendingKeyGenerator)
            .clone();
        let generator = ecc::EdwardsPoint::witness(
            cs.namespace(|| "allocate public generator"),
            Some(public_generator),
            self.params,
        )?;

        let op_data = AllocatedOperationData::from_witness(
            cs.namespace(|| "allocated_operation_data"),
            op,
            self.params,
        )?;
        // ensure op_data is equal to previous
        {
            let mut is_op_data_correct_flags = vec![];
            is_op_data_correct_flags.push(CircuitElement::equals(
                cs.namespace(|| "is a equal to previous"),
                &op_data.a,
                &prev.op_data.a,
            )?);
            is_op_data_correct_flags.push(CircuitElement::equals(
                cs.namespace(|| "is b equal to previous"),
                &op_data.b,
                &prev.op_data.b,
            )?);
            is_op_data_correct_flags.push(CircuitElement::equals(
                cs.namespace(|| "is amount_packed equal to previous"),
                &op_data.amount_packed,
                &prev.op_data.amount_packed,
            )?);
            is_op_data_correct_flags.push(CircuitElement::equals(
                cs.namespace(|| "is fee_packed equal to previous"),
                &op_data.fee_packed,
                &prev.op_data.fee_packed,
            )?);
            is_op_data_correct_flags.push(CircuitElement::equals(
                cs.namespace(|| "is eth_address equal to previous"),
                &op_data.eth_address,
                &prev.op_data.eth_address,
            )?);
            is_op_data_correct_flags.push(CircuitElement::equals(
                cs.namespace(|| "is new_pubkey_hash equal to previous"),
                &op_data.new_pubkey_hash,
                &prev.op_data.new_pubkey_hash,
            )?);
            is_op_data_correct_flags.push(CircuitElement::equals(
                cs.namespace(|| "is full_amount equal to previous"),
                &op_data.full_amount,
                &prev.op_data.full_amount,
            )?);

            let is_op_data_equal_to_previous = multi_and(
                cs.namespace(|| "is_op_data_equal_to_previous"),
                &is_op_data_correct_flags,
            )?;

            let is_op_data_correct = multi_or(
                cs.namespace(|| "is_op_data_correct"),
                &[
                    is_op_data_equal_to_previous,
                    chunk_data.is_chunk_first.clone(),
                ],
            )?;
            Boolean::enforce_equal(
                cs.namespace(|| "ensure op_data is correctly formed"),
                &is_op_data_correct,
                &Boolean::constant(true),
            )?;
        }
        prev.op_data = op_data.clone();

        let signer_key = unpack_point_if_possible(
            cs.namespace(|| "unpack pubkey"),
            &op.signer_pub_key_packed,
            self.params,
        )?;
        let signature_data = verify_circuit_signature(
            cs.namespace(|| "verify circuit signature"),
            &op_data,
            &signer_key,
            op.signature_data.clone(),
            self.params,
            generator,
        )?;

        let diff_a_b =
            Expression::from(&op_data.a.get_number()) - Expression::from(&op_data.b.get_number());

        let diff_a_b_bits = diff_a_b.into_bits_le_fixed(
            cs.namespace(|| "balance-fee bits"),
            franklin_constants::BALANCE_BIT_WIDTH
        )?;

        let diff_a_b_bits_repacked = Expression::from_le_bits::<CS>(&diff_a_b_bits);

        let is_a_geq_b = Boolean::from(Expression::equals(
            cs.namespace(|| "is_a_geq_b: diff equal to repacked"),
            diff_a_b,
            diff_a_b_bits_repacked,
        )?);

        let mut op_flags = vec![];
        op_flags.push(self.deposit(
            cs.namespace(|| "deposit"),
            &mut cur,
            &chunk_data,
            &is_account_empty,
            &op_data,
            &ext_pubdata_chunk,
        )?);
        op_flags.push(self.transfer(
            cs.namespace(|| "transfer"),
            &mut cur,
            &lhs,
            &rhs,
            &chunk_data,
            &is_a_geq_b,
            &is_account_empty,
            &op_data,
            &signer_key,
            &ext_pubdata_chunk,
            &signature_data.is_verified,
        )?);
        op_flags.push(self.transfer_to_new(
            cs.namespace(|| "transfer_to_new"),
            &mut cur,
            &lhs,
            &rhs,
            &chunk_data,
            &is_a_geq_b,
            &is_account_empty,
            &op_data,
            &signer_key,
            &ext_pubdata_chunk,
            &signature_data.is_verified,
        )?);
        op_flags.push(self.withdraw(
            cs.namespace(|| "withdraw"),
            &mut cur,
            &chunk_data,
            &is_a_geq_b,
            &op_data,
            &signer_key,
            &ext_pubdata_chunk,
            &signature_data.is_verified,
        )?);
        // Close disable.
        //  op_flags.push(self.close_account(
        //      cs.namespace(|| "close_account"),
        //      &mut cur,
        //      &chunk_data,
        //      &ext_pubdata_chunk,
        //      &op_data,
        //      &signer_key,
        //      &subtree_root,
        //      &signature_data.is_verified,
        //  )?);
        op_flags.push(self.full_exit(
            cs.namespace(|| "full_exit"),
            &mut cur,
            &chunk_data,
            &op_data,
            &ext_pubdata_chunk,
        )?);
        op_flags.push(self.change_pubkey_offchain(
            cs.namespace(|| "change_pubkey_offchain"),
            &mut cur,
            &chunk_data,
            &op_data,
            &ext_pubdata_chunk,
        )?);
        op_flags.push(self.noop(cs.namespace(|| "noop"), &chunk_data, &ext_pubdata_chunk)?);

        let op_valid = multi_or(cs.namespace(|| "op_valid"), &op_flags)?;

        Boolean::enforce_equal(
            cs.namespace(|| "op_valid is true"),
            &op_valid,
            &Boolean::constant(true),
        )?;
        for (i, fee) in fees
            .iter_mut()
            .enumerate()
            .take(1 << franklin_constants::BALANCE_TREE_DEPTH)
        {
            let sum = Expression::from(&fee.clone()) + Expression::from(&op_data.fee.get_number());

            let is_token_correct = Boolean::from(Expression::equals(
                cs.namespace(|| format!("is token equal to number {}", i)),
                &lhs.token.get_number(),
                Expression::constant::<CS>(E::Fr::from_str(&i.to_string()).unwrap()),
            )?);
            let should_update = Boolean::and(
                cs.namespace(|| format!("should update fee number {}", i)),
                &is_token_correct,
                &chunk_data.is_chunk_last.clone(),
            )?;
            *fee = Expression::conditionally_select(
                cs.namespace(|| format!("update fee number {}", i)),
                sum,
                &fee.clone(),
                &should_update,
            )?;
        }

        Ok(())
    }

    fn withdraw<CS: ConstraintSystem<E>>(
        &self,
        mut cs: CS,
        cur: &mut AllocatedOperationBranch<E>,
        chunk_data: &AllocatedChunkData<E>,
        is_a_geq_b: &Boolean,
        op_data: &AllocatedOperationData<E>,
        signer_key: &AllocatedSignerPubkey<E>,
        ext_pubdata_chunk: &AllocatedNum<E>,
        is_sig_verified: &Boolean,
    ) -> Result<Boolean, SynthesisError> {
        let mut base_valid_flags = vec![];
        //construct pubdata
        let mut pubdata_bits = vec![];

        pubdata_bits.extend(chunk_data.tx_type.get_bits_be()); //TX_TYPE_BIT_WIDTH=8
        pubdata_bits.extend(cur.account_address.get_bits_be()); //ACCOUNT_TREE_DEPTH=24
        pubdata_bits.extend(cur.token.get_bits_be()); //TOKEN_BIT_WIDTH=16
        pubdata_bits.extend(op_data.full_amount.get_bits_be()); //AMOUNT_PACKED=24
        pubdata_bits.extend(op_data.fee_packed.get_bits_be()); //FEE_PACKED=8
        pubdata_bits.extend(op_data.eth_address.get_bits_be()); //ETH_ADDRESS=160
                                                                //        assert_eq!(pubdata_bits.len(), 30 * 8);
        pubdata_bits.resize(
            WithdrawOp::CHUNKS * franklin_constants::CHUNK_BIT_WIDTH,
            Boolean::constant(false),
        );

        // construct signature message

        let mut serialized_tx_bits = vec![];

        serialized_tx_bits.extend(chunk_data.tx_type.get_bits_be());
        serialized_tx_bits.extend(cur.account.address.get_bits_be());
        serialized_tx_bits.extend(op_data.eth_address.get_bits_be());
        serialized_tx_bits.extend(cur.token.get_bits_be());
        serialized_tx_bits.extend(op_data.full_amount.get_bits_be());
        serialized_tx_bits.extend(op_data.fee_packed.get_bits_be());
        serialized_tx_bits.extend(cur.account.nonce.get_bits_be());

        let pubdata_chunk = select_pubdata_chunk(
            cs.namespace(|| "select_pubdata_chunk"),
            &pubdata_bits,
            &chunk_data.chunk_number,
            WithdrawOp::CHUNKS,
        )?;

        //TODO: this flag is used too often, we better compute it above
        let is_first_chunk = Boolean::from(Expression::equals(
            cs.namespace(|| "is_first_chunk"),
            &chunk_data.chunk_number,
            Expression::constant::<CS>(E::Fr::zero()),
        )?);

        let is_pubdata_chunk_correct = Boolean::from(Expression::equals(
            cs.namespace(|| "is_pubdata_equal"),
            &pubdata_chunk,
            ext_pubdata_chunk,
        )?);
        base_valid_flags.push(is_pubdata_chunk_correct);

        // verify correct tx_code
        let is_withdraw = Boolean::from(Expression::equals(
            cs.namespace(|| "is_withdraw"),
            &chunk_data.tx_type.get_number(),
            Expression::u64::<CS>(u64::from(WithdrawOp::OP_CODE)),
        )?);
        base_valid_flags.push(is_withdraw);

        let is_serialized_tx_correct = verify_signature_message_construction(
            cs.namespace(|| "is_serialized_tx_correct"),
            serialized_tx_bits,
            &op_data,
        )?;
        let is_signed_correctly = multi_and(
            cs.namespace(|| "is_signed_correctly"),
            &[is_serialized_tx_correct, is_sig_verified.clone()],
        )?;

        let is_sig_correct = multi_or(
            cs.namespace(|| "sig is valid or not first chunk"),
            &[is_signed_correctly, is_first_chunk.clone().not()],
        )?;
        base_valid_flags.push(is_sig_correct);

        let is_signer_valid = CircuitElement::equals(
            cs.namespace(|| "signer_key_correct"),
            &signer_key.pubkey.get_hash(),
            &cur.account.pub_key_hash,
        )?;
        base_valid_flags.push(is_signer_valid);

        // base_valid_flags.push(_is_signer_valid);
        let is_base_valid = multi_and(cs.namespace(|| "valid base withdraw"), &base_valid_flags)?;

        let mut lhs_valid_flags = vec![];
        lhs_valid_flags.push(is_first_chunk.clone());

        lhs_valid_flags.push(is_base_valid.clone());

        // check operation arguments
        let is_a_correct =
            CircuitElement::equals(cs.namespace(|| "is_a_correct"), &op_data.a, &cur.balance)?;

        lhs_valid_flags.push(is_a_correct);

        let sum_amount_fee = Expression::from(&op_data.full_amount.get_number())
            + Expression::from(&op_data.fee.get_number());

        let is_b_correct = Boolean::from(Expression::equals(
            cs.namespace(|| "is_b_correct"),
            &op_data.b.get_number(),
            sum_amount_fee.clone(),
        )?);
        lhs_valid_flags.push(is_b_correct);
        lhs_valid_flags.push(is_a_geq_b.clone());

        lhs_valid_flags.push(no_nonce_overflow(
            cs.namespace(|| "no nonce overflow"),
            &cur.account.nonce.get_number(),
        )?);
        debug!("lhs_valid_withdraw_begin");
        let lhs_valid = multi_and(cs.namespace(|| "is_lhs_valid"), &lhs_valid_flags)?;
        debug!("lhs_valid_withdraw_end");

        let mut ohs_valid_flags = vec![];
        ohs_valid_flags.push(is_base_valid);
        ohs_valid_flags.push(is_first_chunk.not());
        let is_ohs_valid = multi_and(cs.namespace(|| "is_ohs_valid"), &ohs_valid_flags)?;

        let tx_valid = multi_or(
            cs.namespace(|| "tx_valid"),
            &[lhs_valid.clone(), is_ohs_valid],
        )?;

        let updated_balance = Expression::from(&cur.balance.get_number()) - sum_amount_fee;

        //mutate current branch if it is first chunk of valid withdraw transaction
        cur.balance = CircuitElement::conditionally_select_with_number_strict(
            cs.namespace(|| "mutated balance"),
            updated_balance,
            &cur.balance,
            &lhs_valid,
        )?;
        cur.balance
            .enforce_length(cs.namespace(|| "mutated balance is still correct length"))?;

        let updated_nonce =
            Expression::from(&cur.account.nonce.get_number()) + Expression::u64::<CS>(1);

        //update nonce
        cur.account.nonce = CircuitElement::conditionally_select_with_number_strict(
            cs.namespace(|| "update cur nonce"),
            updated_nonce,
            &cur.account.nonce,
            &lhs_valid,
        )?;

        Ok(tx_valid)
    }

    fn full_exit<CS: ConstraintSystem<E>>(
        &self,
        mut cs: CS,
        cur: &mut AllocatedOperationBranch<E>,
        chunk_data: &AllocatedChunkData<E>,
        op_data: &AllocatedOperationData<E>,
        ext_pubdata_chunk: &AllocatedNum<E>,
    ) -> Result<Boolean, SynthesisError> {
        // Execute first chunk

        //TODO: this flag is used too often, we better compute it above
        let is_first_chunk = Boolean::from(Expression::equals(
            cs.namespace(|| "is_first_chunk"),
            &chunk_data.chunk_number,
            Expression::constant::<CS>(E::Fr::zero()),
        )?);

        // MUST be true for all chunks
        let is_pubdata_chunk_correct = {
            //construct pubdata
            let pubdata_bits = {
                let mut pub_data = Vec::new();
                pub_data.extend(chunk_data.tx_type.get_bits_be()); //1
                pub_data.extend(cur.account_address.get_bits_be()); //3
                pub_data.extend(op_data.eth_address.get_bits_be()); //20
                pub_data.extend(cur.token.get_bits_be()); // 2
                pub_data.extend(op_data.full_amount.get_bits_be());
                pub_data.resize(
                    FullExitOp::CHUNKS * franklin_constants::CHUNK_BIT_WIDTH,
                    Boolean::constant(false),
                );
                pub_data
            };

            let pubdata_chunk = select_pubdata_chunk(
                cs.namespace(|| "select_pubdata_chunk"),
                &pubdata_bits,
                &chunk_data.chunk_number,
                FullExitOp::CHUNKS,
            )?;

            Boolean::from(Expression::equals(
                cs.namespace(|| "is_pubdata_equal"),
                &pubdata_chunk,
                ext_pubdata_chunk,
            )?)
        };

        let is_base_valid = {
            let mut base_valid_flags = Vec::new();

            debug!(
                "is_pubdata_chunk_correct {:?}",
                is_pubdata_chunk_correct.get_value()
            );
            base_valid_flags.push(is_pubdata_chunk_correct);
            // MUST be true
            let is_full_exit = Boolean::from(Expression::equals(
                cs.namespace(|| "is_full_exit"),
                &chunk_data.tx_type.get_number(),
                Expression::u64::<CS>(u64::from(FullExitOp::OP_CODE)), //full_exit tx code
            )?);

            base_valid_flags.push(is_full_exit);
            multi_and(cs.namespace(|| "valid base full_exit"), &base_valid_flags)?
        };

        // SHOULD be true for successful exit
        // otherwise it is impossible to decide from pub data if nonce should be updated
        let is_address_correct = CircuitElement::equals(
            cs.namespace(|| "is_address_correct"),
            &cur.account.address,
            &op_data.eth_address,
        )?;

        // MUST be true for correct op. First chunk is correct and tree update can be executed.
        let first_chunk_valid = {
            let mut flags = Vec::new();
            flags.push(is_first_chunk.clone());
            flags.push(is_base_valid.clone());
            flags.push(no_nonce_overflow(
                cs.namespace(|| "no nonce overflow"),
                &cur.account.nonce.get_number(),
            )?);
            multi_and(cs.namespace(|| "first_chunk_valid"), &flags)?
        };

        // Full exit was a success, update account is the first chunk.
        let success_account_update = multi_and(
            cs.namespace(|| "success_account_update"),
            &[first_chunk_valid.clone(), is_address_correct],
        )?;

        //mutate current branch if it is first chunk of a successful withdraw transaction
        cur.balance = CircuitElement::conditionally_select_with_number_strict(
            cs.namespace(|| "mutated balance"),
            Expression::constant::<CS>(E::Fr::zero()),
            &cur.balance,
            &success_account_update,
        )?;

        // Check other chunks
        let other_chunks_valid = {
            let mut flags = Vec::new();
            flags.push(is_base_valid);
            flags.push(is_first_chunk.not());
            multi_and(cs.namespace(|| "other_chunks_valid"), &flags)?
        };

        // MUST be true for correct (successful or not) full exit
        let tx_valid = multi_or(
            cs.namespace(|| "tx_valid"),
            &[first_chunk_valid, other_chunks_valid],
        )?;
        Ok(tx_valid)
    }

    fn deposit<CS: ConstraintSystem<E>>(
        &self,
        mut cs: CS,
        cur: &mut AllocatedOperationBranch<E>,
        chunk_data: &AllocatedChunkData<E>,
        is_account_empty: &Boolean,
        op_data: &AllocatedOperationData<E>,
        ext_pubdata_chunk: &AllocatedNum<E>,
    ) -> Result<Boolean, SynthesisError> {
        //construct pubdata
        let mut pubdata_bits = vec![];
        pubdata_bits.extend(chunk_data.tx_type.get_bits_be()); //TX_TYPE_BIT_WIDTH=8
        pubdata_bits.extend(cur.account_address.get_bits_be()); //ACCOUNT_TREE_DEPTH=24
        pubdata_bits.extend(cur.token.get_bits_be()); //TOKEN_BIT_WIDTH=16
        pubdata_bits.extend(op_data.full_amount.get_bits_be()); //AMOUNT_PACKED=24
        pubdata_bits.extend(op_data.eth_address.get_bits_be()); //ETH_KEY_BIT_WIDTH=160
        pubdata_bits.resize(
            DepositOp::CHUNKS * franklin_constants::CHUNK_BIT_WIDTH, //TODO: move to constant
            Boolean::constant(false),
        );

        //useful below
        let is_first_chunk = Boolean::from(Expression::equals(
            cs.namespace(|| "is_first_chunk"),
            &chunk_data.chunk_number,
            Expression::constant::<CS>(E::Fr::zero()),
        )?);

        let mut is_valid_flags = vec![];

        let pubdata_chunk = select_pubdata_chunk(
            cs.namespace(|| "select_pubdata_chunk"),
            &pubdata_bits,
            &chunk_data.chunk_number,
            DepositOp::CHUNKS,
        )?;

        let is_pubdata_chunk_correct = Boolean::from(Expression::equals(
            cs.namespace(|| "is_pubdata_equal"),
            &pubdata_chunk,
            ext_pubdata_chunk,
        )?);
        is_valid_flags.push(is_pubdata_chunk_correct);

        // verify correct tx_code
        let is_deposit = Boolean::from(Expression::equals(
            cs.namespace(|| "is_deposit"),
            &chunk_data.tx_type.get_number(),
            Expression::u64::<CS>(u64::from(DepositOp::OP_CODE)),
        )?);
        is_valid_flags.push(is_deposit);

        // verify if address is to previous one (if existed)
        let is_pub_equal_to_previous = CircuitElement::equals(
            cs.namespace(|| "is_address_equal_to_previous"),
            &op_data.eth_address,
            &cur.account.address,
        )?;

        //keys are same or account is empty
        let is_pubkey_correct = Boolean::and(
            cs.namespace(|| "acc not empty and keys are not the same"),
            &is_pub_equal_to_previous.not(),
            &is_account_empty.not(),
        )?
        .not();
        is_valid_flags.push(is_pubkey_correct);

        //verify correct amounts
        let is_a_correct = CircuitElement::equals(
            cs.namespace(|| "a == amount"),
            &op_data.full_amount,
            &op_data.a,
        )?;

        is_valid_flags.push(is_a_correct);

        let tx_valid = multi_and(cs.namespace(|| "is_tx_valid"), &is_valid_flags)?;

        let is_valid_first = Boolean::and(
            cs.namespace(|| "is valid and first"),
            &tx_valid,
            &is_first_chunk,
        )?;

        let updated_balance = Expression::from(&cur.balance.get_number())
            + Expression::from(&op_data.full_amount.get_number());

        cur.balance = CircuitElement::conditionally_select_with_number_strict(
            cs.namespace(|| "mutated balance"),
            updated_balance,
            &cur.balance,
            &is_valid_first,
        )?;

        // update pub_key
        cur.account.address = CircuitElement::conditionally_select(
            cs.namespace(|| "mutated_pubkey"),
            &op_data.eth_address,
            &cur.account.address,
            &is_valid_first,
        )?;
        Ok(tx_valid)
    }

    fn change_pubkey_offchain<CS: ConstraintSystem<E>>(
        &self,
        mut cs: CS,
        cur: &mut AllocatedOperationBranch<E>,
        chunk_data: &AllocatedChunkData<E>,
        op_data: &AllocatedOperationData<E>,
        ext_pubdata_chunk: &AllocatedNum<E>,
    ) -> Result<Boolean, SynthesisError> {
        //construct pubdata
        let mut pubdata_bits = vec![];
        pubdata_bits.extend(chunk_data.tx_type.get_bits_be()); //TX_TYPE_BIT_WIDTH=8
        pubdata_bits.extend(cur.account_address.get_bits_be()); //ACCOUNT_TREE_DEPTH=24
        pubdata_bits.extend(op_data.new_pubkey_hash.get_bits_be()); //ETH_KEY_BIT_WIDTH=160
        pubdata_bits.extend(op_data.eth_address.get_bits_be()); //ETH_KEY_BIT_WIDTH=160
                                                                // NOTE: nonce if verified implicitly here. Current account nonce goes to pubdata and to contract.
        pubdata_bits.extend(op_data.pub_nonce.get_bits_be()); //TOKEN_BIT_WIDTH=16
        pubdata_bits.resize(
            ChangePubKeyOp::CHUNKS * franklin_constants::CHUNK_BIT_WIDTH,
            Boolean::constant(false),
        );

        //useful below
        let is_first_chunk = Boolean::from(Expression::equals(
            cs.namespace(|| "is_first_chunk"),
            &chunk_data.chunk_number,
            Expression::constant::<CS>(E::Fr::zero()),
        )?);

        let mut is_valid_flags = vec![];

        let pubdata_chunk = select_pubdata_chunk(
            cs.namespace(|| "select_pubdata_chunk"),
            &pubdata_bits,
            &chunk_data.chunk_number,
            ChangePubKeyOp::CHUNKS,
        )?;

        let is_pubdata_chunk_correct = Boolean::from(Expression::equals(
            cs.namespace(|| "is_pubdata_equal"),
            &pubdata_chunk,
            ext_pubdata_chunk,
        )?);
        is_valid_flags.push(is_pubdata_chunk_correct);

        // verify correct tx_code
        let is_change_pubkey_offchain = Boolean::from(Expression::equals(
            cs.namespace(|| "is_change_pubkey_offchain"),
            &chunk_data.tx_type.get_number(),
            Expression::u64::<CS>(u64::from(ChangePubKeyOp::OP_CODE)),
        )?);
        is_valid_flags.push(is_change_pubkey_offchain);

        // verify if address is to previous one (if existed)
        let is_address_correct = CircuitElement::equals(
            cs.namespace(|| "is_address_correct"),
            &op_data.eth_address,
            &cur.account.address,
        )?;

        is_valid_flags.push(is_address_correct);

        let tx_valid = multi_and(cs.namespace(|| "is_tx_valid"), &is_valid_flags)?;

        let is_pub_nonce_valid = CircuitElement::equals(
            cs.namespace(|| "is_pub_nonce_valid"),
            &cur.account.nonce,
            &op_data.pub_nonce,
        )?;
        let is_valid_first = multi_and(
            cs.namespace(|| "is_valid_first"),
            &[tx_valid.clone(), is_first_chunk, is_pub_nonce_valid],
        )?;

        // update pub_key
        cur.account.pub_key_hash = CircuitElement::conditionally_select(
            cs.namespace(|| "mutated_pubkey_hash"),
            &op_data.new_pubkey_hash,
            &cur.account.pub_key_hash,
            &is_valid_first,
        )?;

        //update nonce
        cur.account.nonce = CircuitElement::conditionally_select_with_number_strict(
            cs.namespace(|| "update cur nonce"),
            Expression::from(&cur.account.nonce.get_number()) + Expression::u64::<CS>(1),
            &cur.account.nonce,
            &is_valid_first,
        )?;

        Ok(tx_valid)
    }

    // Close disable
    // fn close_account<CS: ConstraintSystem<E>>(
    //     &self,
    //     mut cs: CS,
    //     cur: &mut AllocatedOperationBranch<E>,
    //     chunk_data: &AllocatedChunkData<E>,
    //     ext_pubdata_chunk: &AllocatedNum<E>,
    //     op_data: &AllocatedOperationData<E>,
    //     signer_key: &AllocatedSignerPubkey<E>,
    //     subtree_root: &CircuitElement<E>,
    //     is_sig_verified: &Boolean,
    // ) -> Result<Boolean, SynthesisError> {
    //     let mut is_valid_flags = vec![];
    //     //construct pubdata
    //     let mut pubdata_bits = vec![];
    //     pubdata_bits.extend(chunk_data.tx_type.get_bits_be()); //TX_TYPE_BIT_WIDTH=8
    //     pubdata_bits.extend(cur.account_address.get_bits_be()); //ACCOUNT_TREE_DEPTH=24
    //     pubdata_bits.resize(
    //         franklin_constants::CHUNK_BIT_WIDTH,
    //         Boolean::constant(false),
    //     );

    //     // construct signature message preimage (serialized_tx)
    //     let mut serialized_tx_bits = vec![];
    //     serialized_tx_bits.extend(chunk_data.tx_type.get_bits_be());
    //     serialized_tx_bits.extend(cur.account.pub_key_hash.get_bits_be());
    //     serialized_tx_bits.extend(cur.account.nonce.get_bits_be());

    //     let pubdata_chunk = select_pubdata_chunk(
    //         cs.namespace(|| "select_pubdata_chunk"),
    //         &pubdata_bits,
    //         &chunk_data.chunk_number,
    //         1,
    //     )?;

    //     let is_pubdata_chunk_correct = Boolean::from(Expression::equals(
    //         cs.namespace(|| "is_pubdata_equal"),
    //         &pubdata_chunk,
    //         ext_pubdata_chunk,
    //     )?);
    //     is_valid_flags.push(is_pubdata_chunk_correct);

    //     let is_close_account = Boolean::from(Expression::equals(
    //         cs.namespace(|| "is_deposit"),
    //         &chunk_data.tx_type.get_number(),
    //         Expression::u64::<CS>(4), //close_account tx_type
    //     )?);
    //     is_valid_flags.push(is_close_account.clone());

    //     let tmp = CircuitAccount::<E>::empty_balances_root_hash();
    //     let mut r_repr = E::Fr::zero().into_repr();
    //     r_repr.read_be(&tmp[..]).unwrap();
    //     let empty_root = E::Fr::from_repr(r_repr).unwrap();

    //     let are_balances_empty = Boolean::from(Expression::equals(
    //         cs.namespace(|| "are_balances_empty"),
    //         &subtree_root.get_number(),
    //         Expression::constant::<CS>(empty_root), //This is precalculated root_hash of subtree with empty balances
    //     )?);
    //     is_valid_flags.push(are_balances_empty);

    //     let is_serialized_tx_correct = verify_signature_message_construction(
    //         cs.namespace(|| "is_serialized_tx_correct"),
    //         serialized_tx_bits,
    //         &op_data,
    //     )?;

    //     is_valid_flags.push(is_serialized_tx_correct);
    //     is_valid_flags.push(is_sig_verified.clone());
    //     let is_signer_valid = CircuitElement::equals(
    //         cs.namespace(|| "signer_key_correct"),
    //         &signer_key.pubkey.get_hash(),
    //         &cur.account.pub_key_hash, //earlier we ensured that this new_pubkey_hash is equal to current if existed
    //     )?;

    //     is_valid_flags.push(is_signer_valid);

    //     let tx_valid = multi_and(cs.namespace(|| "is_tx_valid"), &is_valid_flags)?;

    //     // below we conditionally update state if it is valid operation

    //     // update pub_key
    //     cur.account.pub_key_hash = CircuitElement::conditionally_select_with_number_strict(
    //         cs.namespace(|| "mutated_pubkey"),
    //         Expression::constant::<CS>(E::Fr::zero()),
    //         &cur.account.pub_key_hash,
    //         &tx_valid,
    //     )?;
    //     // update nonce
    //     cur.account.nonce = CircuitElement::conditionally_select_with_number_strict(
    //         cs.namespace(|| "update cur nonce"),
    //         Expression::constant::<CS>(E::Fr::zero()),
    //         &cur.account.nonce,
    //         &tx_valid,
    //     )?;

    //     Ok(tx_valid)
    // }

    fn noop<CS: ConstraintSystem<E>>(
        &self,
        mut cs: CS,
        chunk_data: &AllocatedChunkData<E>,
        ext_pubdata_chunk: &AllocatedNum<E>,
    ) -> Result<Boolean, SynthesisError> {
        let mut is_valid_flags = vec![];
        //construct pubdata (it's all 0 for noop)
        let mut pubdata_bits = vec![];
        pubdata_bits.resize(
            franklin_constants::CHUNK_BIT_WIDTH,
            Boolean::constant(false),
        );

        let pubdata_chunk = select_pubdata_chunk(
            cs.namespace(|| "select_pubdata_chunk"),
            &pubdata_bits,
            &chunk_data.chunk_number,
            1,
        )?;

        let is_pubdata_chunk_correct = Boolean::from(Expression::equals(
            cs.namespace(|| "is_pubdata_equal"),
            &pubdata_chunk,
            ext_pubdata_chunk,
        )?);
        is_valid_flags.push(is_pubdata_chunk_correct);

        let is_noop = Boolean::from(Expression::equals(
            cs.namespace(|| "is_noop"),
            &chunk_data.tx_type.get_number(),
            Expression::u64::<CS>(0), //noop tx_type
        )?);
        is_valid_flags.push(is_noop);

        let tx_valid = multi_and(cs.namespace(|| "is_tx_valid"), &is_valid_flags)?;

        Ok(tx_valid)
    }

    fn transfer_to_new<CS: ConstraintSystem<E>>(
        &self,
        mut cs: CS,
        cur: &mut AllocatedOperationBranch<E>,
        lhs: &AllocatedOperationBranch<E>,
        rhs: &AllocatedOperationBranch<E>,
        chunk_data: &AllocatedChunkData<E>,
        is_a_geq_b: &Boolean,
        is_account_empty: &Boolean,
        op_data: &AllocatedOperationData<E>,
        signer_key: &AllocatedSignerPubkey<E>,
        ext_pubdata_chunk: &AllocatedNum<E>,
        is_sig_verified: &Boolean,
    ) -> Result<Boolean, SynthesisError> {
        let mut pubdata_bits = vec![];
        pubdata_bits.extend(chunk_data.tx_type.get_bits_be()); //8
        pubdata_bits.extend(lhs.account_address.get_bits_be()); //24
        pubdata_bits.extend(cur.token.get_bits_be()); //16
        pubdata_bits.extend(op_data.amount_packed.get_bits_be()); //24
        pubdata_bits.extend(op_data.eth_address.get_bits_be()); //160
        pubdata_bits.extend(rhs.account_address.get_bits_be()); //24
        pubdata_bits.extend(op_data.fee_packed.get_bits_be()); //8
        pubdata_bits.resize(
            TransferToNewOp::CHUNKS * franklin_constants::CHUNK_BIT_WIDTH,
            Boolean::constant(false),
        );

        // construct signature message preimage (serialized_tx)
        let mut serialized_tx_bits = vec![];
<<<<<<< HEAD
        let tx_code = CircuitElement::from_fe_with_known_length(
            cs.namespace(|| "5_ce"),
            || Ok(E::Fr::from_str("5").unwrap()),
=======
        let tx_code = CircuitElement::from_fe_strict(
            cs.namespace(|| "transfer_to_new_code_ce"),
            || Ok(E::Fr::from_str(&TransferOp::OP_CODE.to_string()).unwrap()),
>>>>>>> a9af8004
            8,
        )?; //we use here transfer tx_code to allow user sign message without knowing whether it is transfer_to_new or transfer
        serialized_tx_bits.extend(tx_code.get_bits_be());
        serialized_tx_bits.extend(lhs.account.address.get_bits_be());
        serialized_tx_bits.extend(op_data.eth_address.get_bits_be());
        serialized_tx_bits.extend(cur.token.get_bits_be());
        serialized_tx_bits.extend(op_data.amount_packed.get_bits_be());
        serialized_tx_bits.extend(op_data.fee_packed.get_bits_be());
        serialized_tx_bits.extend(cur.account.nonce.get_bits_be());

        let pubdata_chunk = select_pubdata_chunk(
            cs.namespace(|| "select_pubdata_chunk"),
            &pubdata_bits,
            &chunk_data.chunk_number,
            TransferToNewOp::CHUNKS,
        )?;
        let is_pubdata_chunk_correct = Boolean::from(Expression::equals(
            cs.namespace(|| "is_pubdata_correct"),
            &pubdata_chunk,
            ext_pubdata_chunk,
        )?);

        let mut lhs_valid_flags = vec![];
        lhs_valid_flags.push(is_pubdata_chunk_correct.clone());

        let is_transfer = Boolean::from(Expression::equals(
            cs.namespace(|| "is_transfer"),
            &chunk_data.tx_type.get_number(),
            Expression::u64::<CS>(u64::from(TransferToNewOp::OP_CODE)),
        )?);
        lhs_valid_flags.push(is_transfer.clone());

        let is_first_chunk = Boolean::from(Expression::equals(
            cs.namespace(|| "is_first_chunk"),
            &chunk_data.chunk_number,
            Expression::constant::<CS>(E::Fr::zero()),
        )?);
        lhs_valid_flags.push(is_first_chunk.clone());

        let is_a_correct =
            CircuitElement::equals(cs.namespace(|| "is_a_correct"), &op_data.a, &cur.balance)?;
        lhs_valid_flags.push(is_a_correct);

        let sum_amount_fee = Expression::from(&op_data.amount_unpacked.get_number())
            + Expression::from(&op_data.fee.get_number());
        let is_b_correct = Boolean::from(Expression::equals(
            cs.namespace(|| "is_b_correct"),
            &op_data.b.get_number(),
            sum_amount_fee.clone(),
        )?);

        lhs_valid_flags.push(is_b_correct);
        lhs_valid_flags.push(is_a_geq_b.clone());

        lhs_valid_flags.push(no_nonce_overflow(
            cs.namespace(|| "no nonce overflow"),
            &cur.account.nonce.get_number(),
        )?);

        let is_serialized_tx_correct = verify_signature_message_construction(
            cs.namespace(|| "is_serialized_tx_correct"),
            serialized_tx_bits,
            &op_data,
        )?;
        debug!(
            "is_serialized_tx_correct: {:?}",
            is_serialized_tx_correct.get_value()
        );
        let is_signed_correctly = multi_and(
            cs.namespace(|| "is_signed_correctly"),
            &[is_serialized_tx_correct, is_sig_verified.clone()],
        )?;

        debug!("is_sig_verified: {:?}", is_sig_verified.get_value());

        let is_sig_correct = multi_or(
            cs.namespace(|| "sig is valid or not first chunk"),
            &[is_signed_correctly, is_first_chunk.clone().not()],
        )?;
        lhs_valid_flags.push(is_sig_correct);

        let is_signer_valid = CircuitElement::equals(
            cs.namespace(|| "signer_key_correect"),
            &signer_key.pubkey.get_hash(),
            &lhs.account.pub_key_hash,
        )?;
        debug!(
            "signer_key.pubkey.get_hash(): {:?}",
            signer_key.pubkey.get_hash().get_number().get_value()
        );
        debug!(
            "signer_key.pubkey.get_x(): {:?}",
            signer_key.pubkey.get_x().get_number().get_value()
        );

        debug!(
            "signer_key.pubkey.get_y(): {:?}",
            signer_key.pubkey.get_y().get_number().get_value()
        );

        debug!(
            "lhs.account.pub_key_hash: {:?}",
            lhs.account.pub_key_hash.get_number().get_value()
        );
        debug!("is_signer_valid: {:?}", is_signer_valid.get_value());

        lhs_valid_flags.push(is_signer_valid);
        let lhs_valid = multi_and(cs.namespace(|| "lhs_valid"), &lhs_valid_flags)?;
        let updated_balance_value = Expression::from(&cur.balance.get_number()) - sum_amount_fee;

        let updated_nonce =
            Expression::from(&cur.account.nonce.get_number()) + Expression::u64::<CS>(1);

        //update cur values if lhs is valid
        //update nonce
        cur.account.nonce = CircuitElement::conditionally_select_with_number_strict(
            cs.namespace(|| "update cur nonce"),
            updated_nonce,
            &cur.account.nonce,
            &lhs_valid,
        )?;

        //update balance
        cur.balance = CircuitElement::conditionally_select_with_number_strict(
            cs.namespace(|| "updated cur balance"),
            updated_balance_value,
            &cur.balance,
            &lhs_valid,
        )?;

        let mut rhs_valid_flags = vec![];

        let is_second_chunk = Boolean::from(Expression::equals(
            cs.namespace(|| "is_second_chunk"),
            &chunk_data.chunk_number,
            Expression::u64::<CS>(1),
        )?);
        rhs_valid_flags.push(is_pubdata_chunk_correct.clone());
        rhs_valid_flags.push(is_second_chunk.clone());
        rhs_valid_flags.push(is_transfer.clone());
        rhs_valid_flags.push(is_account_empty.clone());
        let rhs_valid = multi_and(cs.namespace(|| "rhs_valid"), &rhs_valid_flags)?;

        cur.balance = CircuitElement::conditionally_select(
            cs.namespace(|| "mutated balance"),
            &op_data.amount_unpacked,
            &cur.balance,
            &rhs_valid,
        )?;
        cur.balance
            .enforce_length(cs.namespace(|| "mutated balance is still correct length"))?; // TODO: this is actually redundant, cause they are both enforced to be of appropriate length

        cur.account.address = CircuitElement::conditionally_select(
            cs.namespace(|| "mutated_pubkey"),
            &op_data.eth_address,
            &cur.account.address,
            &rhs_valid,
        )?;

        let mut ohs_valid_flags = vec![];
        ohs_valid_flags.push(is_pubdata_chunk_correct);
        ohs_valid_flags.push(is_first_chunk.not());
        ohs_valid_flags.push(is_second_chunk.not());
        ohs_valid_flags.push(is_transfer);

        let is_ohs_valid = multi_and(cs.namespace(|| "is_ohs_valid"), &ohs_valid_flags)?;

        let is_op_valid = multi_or(
            cs.namespace(|| "is_op_valid"),
            &[is_ohs_valid, lhs_valid, rhs_valid],
        )?;
        Ok(is_op_valid)
    }

    fn transfer<CS: ConstraintSystem<E>>(
        &self,
        mut cs: CS,
        cur: &mut AllocatedOperationBranch<E>,
        lhs: &AllocatedOperationBranch<E>,
        rhs: &AllocatedOperationBranch<E>,
        chunk_data: &AllocatedChunkData<E>,
        is_a_geq_b: &Boolean,
        is_account_empty: &Boolean,
        op_data: &AllocatedOperationData<E>,
        signer_key: &AllocatedSignerPubkey<E>,
        ext_pubdata_chunk: &AllocatedNum<E>,
        is_sig_verified: &Boolean,
    ) -> Result<Boolean, SynthesisError> {
        // construct pubdata
        let mut pubdata_bits = vec![];
        pubdata_bits.extend(chunk_data.tx_type.get_bits_be());
        pubdata_bits.extend(lhs.account_address.get_bits_be());
        pubdata_bits.extend(cur.token.get_bits_be());
        pubdata_bits.extend(rhs.account_address.get_bits_be());
        pubdata_bits.extend(op_data.amount_packed.get_bits_be());
        pubdata_bits.extend(op_data.fee_packed.get_bits_be());

        pubdata_bits.resize(
            TransferOp::CHUNKS * franklin_constants::CHUNK_BIT_WIDTH,
            Boolean::constant(false),
        );

        // construct signature message preimage (serialized_tx)

        let mut serialized_tx_bits = vec![];

        serialized_tx_bits.extend(chunk_data.tx_type.get_bits_be());
        serialized_tx_bits.extend(lhs.account.address.get_bits_be());
        serialized_tx_bits.extend(rhs.account.address.get_bits_be());
        serialized_tx_bits.extend(cur.token.get_bits_be());
        serialized_tx_bits.extend(op_data.amount_packed.get_bits_be());
        serialized_tx_bits.extend(op_data.fee_packed.get_bits_be());
        serialized_tx_bits.extend(cur.account.nonce.get_bits_be());

        let pubdata_chunk = select_pubdata_chunk(
            cs.namespace(|| "select_pubdata_chunk"),
            &pubdata_bits,
            &chunk_data.chunk_number,
            TransferOp::CHUNKS,
        )?;
        let is_pubdata_chunk_correct = Boolean::from(Expression::equals(
            cs.namespace(|| "is_pubdata_correct"),
            &pubdata_chunk,
            ext_pubdata_chunk,
        )?);

        // verify correct tx_code

        let is_transfer = Boolean::from(Expression::equals(
            cs.namespace(|| "is_transfer"),
            &chunk_data.tx_type.get_number(),
            Expression::u64::<CS>(u64::from(TransferOp::OP_CODE)), // transfer tx_type
        )?);

        let mut lhs_valid_flags = vec![];

        lhs_valid_flags.push(is_pubdata_chunk_correct.clone());
        lhs_valid_flags.push(is_transfer.clone());

        let is_first_chunk = Boolean::from(Expression::equals(
            cs.namespace(|| "is_first_chunk"),
            &chunk_data.chunk_number,
            Expression::constant::<CS>(E::Fr::zero()),
        )?);
        lhs_valid_flags.push(is_first_chunk);

        // check operation arguments
        let is_a_correct =
            CircuitElement::equals(cs.namespace(|| "is_a_correct"), &op_data.a, &cur.balance)?;

        lhs_valid_flags.push(is_a_correct);

        let sum_amount_fee = Expression::from(&op_data.amount_unpacked.get_number())
            + Expression::from(&op_data.fee.get_number());

        let is_b_correct = Boolean::from(Expression::equals(
            cs.namespace(|| "is_b_correct"),
            &op_data.b.get_number(),
            sum_amount_fee.clone(),
        )?);

        lhs_valid_flags.push(is_b_correct);
        lhs_valid_flags.push(is_a_geq_b.clone());
        lhs_valid_flags.push(is_sig_verified.clone());
        lhs_valid_flags.push(no_nonce_overflow(
            cs.namespace(|| "no nonce overflow"),
            &cur.account.nonce.get_number(),
        )?);

        let is_serialized_tx_correct = verify_signature_message_construction(
            cs.namespace(|| "is_serialized_tx_correct"),
            serialized_tx_bits,
            &op_data,
        )?;
        lhs_valid_flags.push(is_serialized_tx_correct);

        // TODO: add flag for is account address is correct(!)
        let is_signer_valid = CircuitElement::equals(
            cs.namespace(|| "signer_key_correct"),
            &signer_key.pubkey.get_hash(),
            &lhs.account.pub_key_hash,
        )?;
        lhs_valid_flags.push(is_signer_valid);

        // lhs_valid_flags.push(_is_signer_valid);

        let lhs_valid = multi_and(cs.namespace(|| "lhs_valid"), &lhs_valid_flags)?;

        let updated_balance = Expression::from(&cur.balance.get_number()) - sum_amount_fee;

        let updated_nonce =
            Expression::from(&cur.account.nonce.get_number()) + Expression::u64::<CS>(1);

        //update cur values if lhs is valid
        //update nonce
        cur.account.nonce = CircuitElement::conditionally_select_with_number_strict(
            cs.namespace(|| "update cur nonce"),
            updated_nonce,
            &cur.account.nonce,
            &lhs_valid,
        )?;

        //update balance
        cur.balance = CircuitElement::conditionally_select_with_number_strict(
            cs.namespace(|| "updated cur balance"),
            updated_balance,
            &cur.balance,
            &lhs_valid,
        )?;

        // rhs
        let mut rhs_valid_flags = vec![];
        rhs_valid_flags.push(is_transfer);

        let is_chunk_second = Boolean::from(Expression::equals(
            cs.namespace(|| "is_chunk_second"),
            &chunk_data.chunk_number,
            Expression::u64::<CS>(1),
        )?);
        rhs_valid_flags.push(is_chunk_second);
        rhs_valid_flags.push(is_account_empty.not());

        rhs_valid_flags.push(is_pubdata_chunk_correct);
        let is_rhs_valid = multi_and(cs.namespace(|| "is_rhs_valid"), &rhs_valid_flags)?;

        // calculate new rhs balance value
        let updated_balance = Expression::from(&cur.balance.get_number())
            + Expression::from(&op_data.amount_unpacked.get_number());

        //update balance
        cur.balance = CircuitElement::conditionally_select_with_number_strict(
            cs.namespace(|| "updated_balance rhs"),
            updated_balance,
            &cur.balance,
            &is_rhs_valid,
        )?;

        Ok(Boolean::and(
            cs.namespace(|| "lhs_valid nand rhs_valid"),
            &lhs_valid.not(),
            &is_rhs_valid.not(),
        )?
        .not())
    }

    fn allocate_account_leaf_bits<CS: ConstraintSystem<E>>(
        &self,
        mut cs: CS,
        branch: &AllocatedOperationBranch<E>,
    ) -> Result<(Vec<Boolean>, Boolean, CircuitElement<E>), SynthesisError> {
        //first we prove calculate root of the subtree to obtain account_leaf_data:

        let balance_data = &branch.balance.get_bits_le();
        let balance_root = allocate_merkle_root(
            cs.namespace(|| "balance_subtree_root"),
            balance_data,
            &branch.token.get_bits_le(),
            &branch.balance_audit_path,
            self.params,
        )?;

        debug!("balance root: {}", balance_root.get_value().unwrap());
        let balance_root =
            CircuitElement::from_number(cs.namespace(|| "subtree_root_ce"), balance_root)?;

        let mut account_data = vec![];
        account_data.extend(branch.account.nonce.get_bits_le());
        assert!(account_data.len() == franklin_constants::NONCE_BIT_WIDTH);

        account_data.extend(branch.account.pub_key_hash.get_bits_le());
<<<<<<< HEAD
        assert!(account_data.len() == franklin_constants::NONCE_BIT_WIDTH + franklin_constants::NEW_PUBKEY_HASH_WIDTH);
=======
        account_data.extend(branch.account.address.get_bits_le());
>>>>>>> a9af8004

        let account_data_packed =
            pack_bits_to_element(cs.namespace(|| "account_data_packed"), &account_data)?;

        let is_account_empty = Expression::equals(
            cs.namespace(|| "is_account_empty"),
            &account_data_packed,
            Expression::constant::<CS>(E::Fr::zero()),
        )?;

        // this is safe and just allows the convention. TODO: may be cut to Fr width only?
        account_data.extend(balance_root.clone().into_padded_le_bits(franklin_constants::FR_BIT_WIDTH_PADDED)); // !!!!!
        assert!(account_data.len() == franklin_constants::LEAF_DATA_BIT_WIDTH);
        
        Ok((account_data, Boolean::from(is_account_empty), balance_root))
    }
}

fn allocate_merkle_root<E: JubjubEngine, CS: ConstraintSystem<E>>(
    mut cs: CS,
    leaf_bits: &[Boolean],
    index: &[Boolean],
    audit_path: &[AllocatedNum<E>],
    params: &E::Params,
) -> Result<AllocatedNum<E>, SynthesisError> {
    // only first bits of index are considered valuable
    assert!(index.len() >= audit_path.len());
    let index = &index[0..audit_path.len()];

    let account_leaf_hash = pedersen_hash::pedersen_hash(
        cs.namespace(|| "account leaf content hash"),
        pedersen_hash::Personalization::NoteCommitment,
        &leaf_bits,
        params,
    )?;
    // This is an injective encoding, as cur is a
    // point in the prime order subgroup.
    let mut cur_hash = account_leaf_hash.get_x().clone();

    // Ascend the merkle tree authentication path
    for (i, direction_bit) in index.iter().enumerate() {
        let cs = &mut cs.namespace(|| format!("from merkle tree hash {}", i));

        // "direction_bit" determines if the current subtree
        // is the "right" leaf at this depth of the tree.

        // Witness the authentication path element adjacent
        // at this depth.
        let path_element = &audit_path[i];

        // Swap the two if the current subtree is on the right
        let (xl, xr) = AllocatedNum::conditionally_reverse(
            cs.namespace(|| "conditional reversal of preimage"),
            &cur_hash,
            path_element,
            &direction_bit,
        )?;

        // We don't need to be strict, because the function is
        // collision-resistant. If the prover witnesses a congruency,
        // they will be unable to find an authentication path in the
        // tree with high probability.
        let mut preimage = vec![];
        preimage.extend(xl.into_bits_le(cs.namespace(|| "xl into bits"))?);
        preimage.extend(xr.into_bits_le(cs.namespace(|| "xr into bits"))?);

        // Compute the new subtree value
        cur_hash = pedersen_hash::pedersen_hash(
            cs.namespace(|| "computation of pedersen hash"),
            pedersen_hash::Personalization::MerkleTree(i),
            &preimage,
            params,
        )?
        .get_x()
        .clone(); // Injective encoding
    }

    Ok(cur_hash)
}

fn select_vec_ifeq<
    E: JubjubEngine,
    CS: ConstraintSystem<E>,
    EX1: Into<Expression<E>>,
    EX2: Into<Expression<E>>,
>(
    mut cs: CS,
    a: EX1,
    b: EX2,
    x: &[AllocatedNum<E>],
    y: &[AllocatedNum<E>],
) -> Result<Vec<AllocatedNum<E>>, SynthesisError> {
    assert_eq!(x.len(), y.len());
    let a: Expression<E> = a.into();
    let b: Expression<E> = b.into();
    let mut resulting_vector = vec![];
    for (i, (t_x, t_y)) in x.iter().zip(y.iter()).enumerate() {
        let temp = Expression::select_ifeq(
            cs.namespace(|| format!("iteration {}", i)),
            a.clone(),
            b.clone(),
            t_x,
            t_y,
        )?;
        resulting_vector.push(temp);
    }
    Ok(resulting_vector)
}

fn select_pubdata_chunk<E: JubjubEngine, CS: ConstraintSystem<E>>(
    mut cs: CS,
    pubdata_bits: &[Boolean],
    chunk_number: &AllocatedNum<E>,
    total_chunks: usize,
) -> Result<AllocatedNum<E>, SynthesisError> {
    assert_eq!(
        pubdata_bits.len(),
        total_chunks * franklin_constants::CHUNK_BIT_WIDTH
    );
    let mut result =
        AllocatedNum::alloc(
            cs.namespace(|| "result pubdata chunk"),
            || Ok(E::Fr::zero()),
        )?;

    for i in 0..total_chunks {
        let cs = &mut cs.namespace(|| format!("chunk number {}", i));
        let pub_chunk_bits = pubdata_bits[i * franklin_constants::CHUNK_BIT_WIDTH
            ..(i + 1) * franklin_constants::CHUNK_BIT_WIDTH]
            .to_vec();
        let current_chunk =
            pack_bits_to_element(cs.namespace(|| "chunk as field element"), &pub_chunk_bits)?;

        result = Expression::select_ifeq(
            cs.namespace(|| "select if correct chunk number"),
            Expression::u64::<CS>(i as u64),
            chunk_number,
            &current_chunk,
            &result,
        )?;
    }

    Ok(result)
}

fn multi_or<E: JubjubEngine, CS: ConstraintSystem<E>>(
    mut cs: CS,
    x: &[Boolean],
) -> Result<Boolean, SynthesisError> {
    let mut result = Boolean::constant(false);

    for (i, bool_x) in x.iter().enumerate() {
        result = Boolean::and(
            cs.namespace(|| format!("multi or iteration number: {}", i)),
            &result.not(),
            &bool_x.not(),
        )?
        .not();
    }

    Ok(result)
}

//TODO: we can use fees: &[Expression<E>] if needed, though no real need
fn calculate_root_from_full_representation_fees<E: JubjubEngine, CS: ConstraintSystem<E>>(
    mut cs: CS,
    fees: &[AllocatedNum<E>],
    params: &E::Params,
) -> Result<AllocatedNum<E>, SynthesisError> {
    assert_eq!(fees.len(), 1 << franklin_constants::BALANCE_TREE_DEPTH);
    let mut fee_hashes = vec![];
    for (index, fee) in fees.iter().enumerate() {
        let cs = &mut cs.namespace(|| format!("fee hashing index number {}", index));
        let fee_bits = fee.into_bits_le_fixed(
            cs.namespace(|| "fee_bits"), 
            franklin_constants::BALANCE_BIT_WIDTH
        )?;
        // fee_bits.truncate(franklin_constants::BALANCE_BIT_WIDTH);
        let temp = pedersen_hash::pedersen_hash(
            cs.namespace(|| "account leaf content hash"),
            pedersen_hash::Personalization::NoteCommitment,
            &fee_bits,
            params,
        )?;
        fee_hashes.push(temp.get_x().clone());
    }
    let mut hash_vec = fee_hashes;

    for i in 0..franklin_constants::BALANCE_TREE_DEPTH {
        let cs = &mut cs.namespace(|| format!("merkle tree level index number {}", i));
        let chunks = hash_vec.chunks(2);
        let mut new_hashes = vec![];
        for (chunk_number, x) in chunks.enumerate() {
            let cs = &mut cs.namespace(|| format!("chunk number {}", chunk_number));
            let mut preimage = vec![];
            preimage.extend(x[0].into_bits_le(cs.namespace(|| "x[0] into bits"))?);
            preimage.extend(x[1].into_bits_le(cs.namespace(|| "x[1] into bits"))?);
            let hash = pedersen_hash::pedersen_hash(
                cs.namespace(|| "account leaf content hash"),
                pedersen_hash::Personalization::MerkleTree(i),
                &preimage,
                params,
            )?;
            new_hashes.push(hash.get_x().clone());
        }
        hash_vec = new_hashes;
    }
    assert_eq!(hash_vec.len(), 1);
    Ok(hash_vec[0].clone())
}

fn generate_maxchunk_polynomial<E: JubjubEngine>() -> Vec<E::Fr> {
    use crate::franklin_crypto::interpolation::interpolate;

    let get_xy = |op_type: u8, op_chunks: usize| {
        let x = E::Fr::from_str(&op_type.to_string()).unwrap();
        let y = E::Fr::from_str(&(op_chunks - 1).to_string()).unwrap();
        (x, y)
    };

    let mut points: Vec<(E::Fr, E::Fr)> = vec![];

    points.push(get_xy(NoopOp::OP_CODE, NoopOp::CHUNKS));
    points.push(get_xy(CloseOp::OP_CODE, CloseOp::CHUNKS));
    points.push(get_xy(TransferOp::OP_CODE, TransferOp::CHUNKS));
    points.push(get_xy(DepositOp::OP_CODE, DepositOp::CHUNKS));
    points.push(get_xy(WithdrawOp::OP_CODE, WithdrawOp::CHUNKS));
    points.push(get_xy(TransferToNewOp::OP_CODE, TransferToNewOp::CHUNKS));
    points.push(get_xy(FullExitOp::OP_CODE, FullExitOp::CHUNKS));
    points.push(get_xy(ChangePubKeyOp::OP_CODE, ChangePubKeyOp::CHUNKS));

    let interpolation = interpolate::<E>(&points[..]).expect("must interpolate");
    assert_eq!(interpolation.len(), DIFFERENT_TRANSACTIONS_TYPE_NUMBER);

    interpolation
}

fn no_nonce_overflow<E: JubjubEngine, CS: ConstraintSystem<E>>(
    mut cs: CS,
    nonce: &AllocatedNum<E>,
) -> Result<Boolean, SynthesisError> {
    Ok(Boolean::from(Expression::equals(
        cs.namespace(|| "is nonce at max"),
        nonce,
        Expression::constant::<CS>(E::Fr::from_str(&std::u32::MAX.to_string()).unwrap()),
    )?)
    .not())
}<|MERGE_RESOLUTION|>--- conflicted
+++ resolved
@@ -4,10 +4,7 @@
 use crate::element::CircuitElement;
 use crate::operation::Operation;
 use crate::signature::*;
-<<<<<<< HEAD
-use crate::utils::{
-    allocate_numbers_vec, allocate_sum, multi_and, pack_bits_to_element, reverse_bytes,
-};
+use crate::utils::{allocate_numbers_vec, allocate_sum, multi_and, pack_bits_to_element};
 use crate::franklin_crypto::bellman::{Circuit, ConstraintSystem, SynthesisError};
 use crate::franklin_crypto::bellman::pairing::ff::{Field, PrimeField};
 use crate::franklin_crypto::circuit::boolean::Boolean;
@@ -20,31 +17,11 @@
 use crate::franklin_crypto::circuit::polynomial_lookup::{do_the_lookup, generate_powers};
 use crate::franklin_crypto::circuit::Assignment;
 use crate::franklin_crypto::jubjub::{FixedGenerators, JubjubEngine, JubjubParams};
-use models::params as franklin_constants;
-
-const DIFFERENT_TRANSACTIONS_TYPE_NUMBER: usize = 7;
-// #[derive(Clone)]
-=======
-use crate::utils::{allocate_numbers_vec, allocate_sum, multi_and, pack_bits_to_element};
-use bellman::{Circuit, ConstraintSystem, SynthesisError};
-use ff::{Field, PrimeField};
-use franklin_crypto::circuit::boolean::Boolean;
-use franklin_crypto::circuit::ecc;
-use franklin_crypto::circuit::sha256;
-
-use franklin_crypto::circuit::expression::Expression;
-use franklin_crypto::circuit::num::AllocatedNum;
-use franklin_crypto::circuit::pedersen_hash;
-use franklin_crypto::circuit::polynomial_lookup::{do_the_lookup, generate_powers};
-use franklin_crypto::circuit::Assignment;
-use franklin_crypto::jubjub::{FixedGenerators, JubjubEngine, JubjubParams};
 use models::node::operations::{ChangePubKeyOp, NoopOp};
 use models::node::{CloseOp, DepositOp, FullExitOp, TransferOp, TransferToNewOp, WithdrawOp};
 use models::params as franklin_constants;
 
 const DIFFERENT_TRANSACTIONS_TYPE_NUMBER: usize = 8;
-#[derive(Clone)]
->>>>>>> a9af8004
 pub struct FranklinCircuit<'a, E: JubjubEngine> {
     pub params: &'a E::Params,
     pub operation_batch_size: usize,
@@ -75,7 +52,7 @@
             validator_address: self.validator_address,
             pub_data_commitment: self.pub_data_commitment,
             operations: self.operations.clone(),
-        
+
             validator_balances: self.validator_balances.clone(),
             validator_audit_path: self.validator_audit_path.clone(),
             validator_account: self.validator_account.clone(),
@@ -101,30 +78,9 @@
 
         // we only need this for consistency of first operation
         let zero_circuit_element = CircuitElement::unsafe_empty_of_some_length(zero.clone(), 256);
-        // // let zero_circuit_element = CircuitElement::from_expression_padded(
-        // //     cs.namespace(|| "zero_circuit_element"),
-        // //     Expression::u64::<CS>(0),
-        // // )?;
+
         let mut prev = PreviousData {
-<<<<<<< HEAD
             op_data: AllocatedOperationData::empty_from_zero(zero.clone())?,
-=======
-            op_data: AllocatedOperationData {
-                eth_address: zero_circuit_element.clone(),
-                new_pubkey_hash: zero_circuit_element.clone(),
-                pub_nonce: zero_circuit_element.clone(),
-                amount_packed: zero_circuit_element.clone(),
-                full_amount: zero_circuit_element.clone(),
-                fee_packed: zero_circuit_element.clone(),
-                fee: zero_circuit_element.clone(),
-                amount_unpacked: zero_circuit_element.clone(),
-                first_sig_msg: zero_circuit_element.clone(),
-                second_sig_msg: zero_circuit_element.clone(),
-                third_sig_msg: zero_circuit_element.clone(),
-                a: zero_circuit_element.clone(),
-                b: zero_circuit_element.clone(),
-            },
->>>>>>> a9af8004
         };
         // this is only public input to our circuit
         let public_data_commitment =
@@ -135,7 +91,7 @@
 
         let validator_address_padded =
             CircuitElement::from_fe_with_known_length(
-                cs.namespace(|| "validator_address"), 
+                cs.namespace(|| "validator_address"),
                 || {
                     self.validator_address.grab()
                 },
@@ -350,7 +306,7 @@
             let mut initial_hash_data: Vec<Boolean> = vec![];
 
             let block_number =
-                CircuitElement::from_fe_with_known_length(cs.namespace(|| "block_number"), 
+                CircuitElement::from_fe_with_known_length(cs.namespace(|| "block_number"),
                 || {
                     self.block_number.grab()
                 },
@@ -1454,15 +1410,9 @@
 
         // construct signature message preimage (serialized_tx)
         let mut serialized_tx_bits = vec![];
-<<<<<<< HEAD
         let tx_code = CircuitElement::from_fe_with_known_length(
-            cs.namespace(|| "5_ce"),
-            || Ok(E::Fr::from_str("5").unwrap()),
-=======
-        let tx_code = CircuitElement::from_fe_strict(
             cs.namespace(|| "transfer_to_new_code_ce"),
             || Ok(E::Fr::from_str(&TransferOp::OP_CODE.to_string()).unwrap()),
->>>>>>> a9af8004
             8,
         )?; //we use here transfer tx_code to allow user sign message without knowing whether it is transfer_to_new or transfer
         serialized_tx_bits.extend(tx_code.get_bits_be());
@@ -1830,14 +1780,8 @@
 
         let mut account_data = vec![];
         account_data.extend(branch.account.nonce.get_bits_le());
-        assert!(account_data.len() == franklin_constants::NONCE_BIT_WIDTH);
-
         account_data.extend(branch.account.pub_key_hash.get_bits_le());
-<<<<<<< HEAD
-        assert!(account_data.len() == franklin_constants::NONCE_BIT_WIDTH + franklin_constants::NEW_PUBKEY_HASH_WIDTH);
-=======
         account_data.extend(branch.account.address.get_bits_le());
->>>>>>> a9af8004
 
         let account_data_packed =
             pack_bits_to_element(cs.namespace(|| "account_data_packed"), &account_data)?;
@@ -1850,8 +1794,8 @@
 
         // this is safe and just allows the convention. TODO: may be cut to Fr width only?
         account_data.extend(balance_root.clone().into_padded_le_bits(franklin_constants::FR_BIT_WIDTH_PADDED)); // !!!!!
-        assert!(account_data.len() == franklin_constants::LEAF_DATA_BIT_WIDTH);
-        
+        assert_eq!(account_data.len(), franklin_constants::LEAF_DATA_BIT_WIDTH);
+
         Ok((account_data, Boolean::from(is_account_empty), balance_root))
     }
 }
@@ -2012,7 +1956,7 @@
     for (index, fee) in fees.iter().enumerate() {
         let cs = &mut cs.namespace(|| format!("fee hashing index number {}", index));
         let fee_bits = fee.into_bits_le_fixed(
-            cs.namespace(|| "fee_bits"), 
+            cs.namespace(|| "fee_bits"),
             franklin_constants::BALANCE_BIT_WIDTH
         )?;
         // fee_bits.truncate(franklin_constants::BALANCE_BIT_WIDTH);
