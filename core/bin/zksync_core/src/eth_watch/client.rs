use std::{convert::TryFrom, time::Instant};

use anyhow::format_err;
use ethabi::Hash;
use std::fmt::Debug;
use web3::{
    contract::Options,
    types::{BlockNumber, FilterBuilder, Log},
};

use zksync_contracts::zksync_contract;
use zksync_eth_client::ethereum_gateway::EthereumGateway;
use zksync_types::{Address, Nonce, PriorityOp, H160, U256};

struct ContractTopics {
    new_priority_request: Hash,
}

impl ContractTopics {
    fn new(zksync_contract: &ethabi::Contract) -> Self {
        Self {
            new_priority_request: zksync_contract
                .event("NewPriorityRequest")
                .expect("main contract abi error")
                .signature(),
        }
    }
}

#[async_trait::async_trait]
pub trait EthClient {
    async fn get_priority_op_events(
        &self,
        from: BlockNumber,
        to: BlockNumber,
    ) -> anyhow::Result<Vec<PriorityOp>>;
    async fn block_number(&self) -> anyhow::Result<u64>;
    async fn get_auth_fact(&self, address: Address, nonce: Nonce) -> anyhow::Result<Vec<u8>>;
    async fn get_auth_fact_reset_time(&self, address: Address, nonce: Nonce)
        -> anyhow::Result<u64>;
}

pub struct EthHttpClient {
    client: EthereumGateway,
    topics: ContractTopics,
    zksync_contract_addr: H160,
}

impl EthHttpClient {
    pub fn new(client: EthereumGateway, zksync_contract_addr: H160) -> Self {
        let topics = ContractTopics::new(&zksync_contract());
        Self {
            client,
            topics,
            zksync_contract_addr,
        }
    }

    async fn get_events<T>(
        &self,
        from: BlockNumber,
        to: BlockNumber,
        topics: Vec<Hash>,
    ) -> anyhow::Result<Vec<T>>
    where
        T: TryFrom<Log>,
        T::Error: Debug,
    {
<<<<<<< HEAD
        get_contract_events(&self.web3, self.zksync_contract.address(), from, to, topics).await
=======
        let filter = FilterBuilder::default()
            .address(vec![self.zksync_contract_addr])
            .from_block(from)
            .to_block(to)
            .topics(Some(topics), None, None, None)
            .build();

        self.client
            .logs(filter)
            .await?
            .into_iter()
            .filter_map(|event| {
                if let Ok(event) = T::try_from(event) {
                    Some(Ok(event))
                } else {
                    None
                }
                // TODO: remove after update
                // .map_err(|e| format_err!("Failed to parse event log from ETH: {:?}", e))
            })
            .collect()
>>>>>>> 46aded77
    }
}

#[async_trait::async_trait]
impl EthClient for EthHttpClient {
    async fn get_priority_op_events(
        &self,
        from: BlockNumber,
        to: BlockNumber,
    ) -> anyhow::Result<Vec<PriorityOp>> {
        let start = Instant::now();

        let result = self
            .get_events(from, to, vec![self.topics.new_priority_request])
            .await;
        metrics::histogram!("eth_watcher.get_priority_op_events", start.elapsed());
        result
    }

    async fn block_number(&self) -> anyhow::Result<u64> {
<<<<<<< HEAD
        get_web3_block_number(&self.web3).await
=======
        Ok(self.client.block_number().await?.as_u64())
>>>>>>> 46aded77
    }

    async fn get_auth_fact(&self, address: Address, nonce: Nonce) -> anyhow::Result<Vec<u8>> {
        self.client
            .call_main_contract_function(
                "authFacts",
                (address, u64::from(*nonce)),
                None,
                Options::default(),
                None,
            )
            .await
            .map_err(|e| format_err!("Failed to query contract authFacts: {}", e))
    }

    async fn get_auth_fact_reset_time(
        &self,
        address: Address,
        nonce: Nonce,
    ) -> anyhow::Result<u64> {
        self.client
            .call_main_contract_function(
                "authFactsResetTimer",
                (address, u64::from(*nonce)),
                None,
                Options::default(),
                None,
            )
            .await
            .map_err(|e| format_err!("Failed to query contract authFacts: {}", e))
            .map(|res: U256| res.as_u64())
    }
}

pub async fn get_contract_events<T>(
    web3: &Web3<Http>,
    contract_address: Address,
    from: BlockNumber,
    to: BlockNumber,
    topics: Vec<Hash>,
) -> anyhow::Result<Vec<T>>
where
    T: TryFrom<Log>,
    T::Error: Debug,
{
    let filter = FilterBuilder::default()
        .address(vec![contract_address])
        .from_block(from)
        .to_block(to)
        .topics(Some(topics), None, None, None)
        .build();

    web3.eth()
        .logs(filter)
        .await?
        .into_iter()
        .filter_map(|event| {
            if let Ok(event) = T::try_from(event) {
                Some(Ok(event))
            } else {
                None
            }
            // TODO: remove after update
            // .map_err(|e| format_err!("Failed to parse event log from ETH: {:?}", e))
        })
        .collect()
}

pub async fn get_web3_block_number(web3: &Web3<Http>) -> anyhow::Result<u64> {
    Ok(web3.eth().block_number().await?.as_u64())
}<|MERGE_RESOLUTION|>--- conflicted
+++ resolved
@@ -66,9 +66,6 @@
         T: TryFrom<Log>,
         T::Error: Debug,
     {
-<<<<<<< HEAD
-        get_contract_events(&self.web3, self.zksync_contract.address(), from, to, topics).await
-=======
         let filter = FilterBuilder::default()
             .address(vec![self.zksync_contract_addr])
             .from_block(from)
@@ -90,7 +87,6 @@
                 // .map_err(|e| format_err!("Failed to parse event log from ETH: {:?}", e))
             })
             .collect()
->>>>>>> 46aded77
     }
 }
 
@@ -111,11 +107,7 @@
     }
 
     async fn block_number(&self) -> anyhow::Result<u64> {
-<<<<<<< HEAD
-        get_web3_block_number(&self.web3).await
-=======
         Ok(self.client.block_number().await?.as_u64())
->>>>>>> 46aded77
     }
 
     async fn get_auth_fact(&self, address: Address, nonce: Nonce) -> anyhow::Result<Vec<u8>> {
