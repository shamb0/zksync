--- conflicted
+++ resolved
@@ -34,6 +34,7 @@
 use tokio::task::JoinHandle;
 
 // Workspace uses
+use zksync_config::ZkSyncConfig;
 use zksync_storage::ConnectionPool;
 use zksync_types::{
     mempool::{SignedTxVariant, SignedTxsBatch},
@@ -42,7 +43,6 @@
     TransferOp, TransferToNewOp, ZkSyncTx,
 };
 
-use zksync_config::ZkSyncConfig;
 // Local uses
 use crate::{
     balancer::{Balancer, BuildBalancedItem},
@@ -547,13 +547,6 @@
                 db_pool: db_pool.clone(),
                 mempool_state: mempool_state.clone(),
                 max_block_size_chunks,
-<<<<<<< HEAD
-                max_number_of_withdrawals_per_block: config
-                    .chain
-                    .eth
-                    .max_number_of_withdrawals_per_block,
-=======
->>>>>>> e3c269af
             },
             tx_requests,
             number_of_mempool_transaction_handlers,
