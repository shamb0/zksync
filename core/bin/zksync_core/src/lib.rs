--- conflicted
+++ resolved
@@ -175,16 +175,9 @@
         config.chain.state_keeper.fee_account_addr,
         state_keeper_req_receiver,
         proposed_blocks_sender,
-<<<<<<< HEAD
         config.chain.state_keeper.block_chunk_sizes.clone(),
         config.chain.state_keeper.miniblock_iterations as usize,
         config.chain.state_keeper.fast_block_miniblock_iterations as usize,
-        config.chain.eth.max_number_of_withdrawals_per_block,
-=======
-        config_opts.available_block_chunk_sizes.clone(),
-        config_opts.miniblock_timings.max_miniblock_iterations,
-        config_opts.miniblock_timings.fast_miniblock_iterations,
->>>>>>> e3c269af
     );
     let state_keeper_task = start_state_keeper(state_keeper, pending_block);
 
