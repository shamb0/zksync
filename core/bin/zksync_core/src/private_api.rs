//! zkSync core private API server.
//!
//! This file contains endpoint expected to be used by
//! other components of zkSync stack **only**. This API must not be
//! available from outside of the cluster.
//!
//! All the incoming data is assumed to be correct and not double-checked
//! for correctness.

use crate::{eth_watch::EthWatchRequest, mempool::MempoolTransactionRequest};
use actix_web::{web, App, HttpResponse, HttpServer};
use futures::{
    channel::{mpsc, oneshot},
    sink::SinkExt,
};
use std::thread;
use zksync_config::ApiServerOptions;
use zksync_types::{tx::TxEthSignature, Address, SignedZkSyncTx, H256};
use zksync_utils::panic_notify::ThreadPanicNotify;

#[derive(Debug, Clone)]
struct AppState {
    mempool_tx_sender: mpsc::Sender<MempoolTransactionRequest>,
    eth_watch_req_sender: mpsc::Sender<EthWatchRequest>,
}

/// Adds a new transaction into the mempool.
/// Returns a JSON representation of `Result<(), TxAddError>`.
/// Expects transaction to be checked on the API side.
#[actix_web::post("/new_tx")]
async fn new_tx(
    data: web::Data<AppState>,
    web::Json(tx): web::Json<SignedZkSyncTx>,
) -> actix_web::Result<HttpResponse> {
    let (sender, receiver) = oneshot::channel();
    let item = MempoolTransactionRequest::NewTx(Box::new(tx), sender);
    let mut mempool_sender = data.mempool_tx_sender.clone();
    mempool_sender
        .send(item)
        .await
        .map_err(|_err| HttpResponse::InternalServerError().finish())?;

    let response = receiver
        .await
        .map_err(|_err| HttpResponse::InternalServerError().finish())?;

    Ok(HttpResponse::Ok().json(response))
}

/// Adds a new transactions batch into the mempool.
/// Returns a JSON representation of `Result<(), TxAddError>`.
/// Expects transaction to be checked on the API side.
#[actix_web::post("/new_txs_batch")]
async fn new_txs_batch(
    data: web::Data<AppState>,
    web::Json((txs, eth_signatures)): web::Json<(Vec<SignedZkSyncTx>, Vec<TxEthSignature>)>,
) -> actix_web::Result<HttpResponse> {
    let (sender, receiver) = oneshot::channel();
<<<<<<< HEAD
    let item = MempoolRequest::NewTxsBatch(txs, eth_signatures, sender);
=======
    let item = MempoolTransactionRequest::NewTxsBatch(txs, eth_signature, sender);
>>>>>>> 3d83a995
    let mut mempool_sender = data.mempool_tx_sender.clone();
    mempool_sender
        .send(item)
        .await
        .map_err(|_err| HttpResponse::InternalServerError().finish())?;

    let response = receiver
        .await
        .map_err(|_err| HttpResponse::InternalServerError().finish())?;

    Ok(HttpResponse::Ok().json(response))
}

/// Obtains information about unconfirmed deposits known for a certain address.
#[actix_web::get("/unconfirmed_deposits/{address}")]
async fn unconfirmed_deposits(
    data: web::Data<AppState>,
    web::Path(address): web::Path<Address>,
) -> actix_web::Result<HttpResponse> {
    let (sender, receiver) = oneshot::channel();
    let item = EthWatchRequest::GetUnconfirmedDeposits {
        address,
        resp: sender,
    };
    let mut eth_watch_sender = data.eth_watch_req_sender.clone();
    eth_watch_sender
        .send(item)
        .await
        .map_err(|_err| HttpResponse::InternalServerError().finish())?;

    let response = receiver
        .await
        .map_err(|_err| HttpResponse::InternalServerError().finish())?;

    Ok(HttpResponse::Ok().json(response))
}

/// Obtains information about unconfirmed operations known for a certain address.
#[actix_web::get("/unconfirmed_ops/{address}")]
async fn unconfirmed_ops(
    data: web::Data<AppState>,
    web::Path(address): web::Path<Address>,
) -> actix_web::Result<HttpResponse> {
    let (sender, receiver) = oneshot::channel();
    let item = EthWatchRequest::GetUnconfirmedOps {
        address,
        resp: sender,
    };
    let mut eth_watch_sender = data.eth_watch_req_sender.clone();
    eth_watch_sender
        .send(item)
        .await
        .map_err(|_err| HttpResponse::InternalServerError().finish())?;

    let response = receiver
        .await
        .map_err(|_err| HttpResponse::InternalServerError().finish())?;

    Ok(HttpResponse::Ok().json(response))
}

/// Obtains information about unconfirmed deposits known for a certain address.
#[actix_web::get("/unconfirmed_op/{tx_hash}")]
async fn unconfirmed_op(
    data: web::Data<AppState>,
    web::Path(eth_hash): web::Path<H256>,
) -> actix_web::Result<HttpResponse> {
    let (sender, receiver) = oneshot::channel();
    let item = EthWatchRequest::GetUnconfirmedOpByHash {
        eth_hash: eth_hash.as_ref().to_vec(),
        resp: sender,
    };
    let mut eth_watch_sender = data.eth_watch_req_sender.clone();
    eth_watch_sender
        .send(item)
        .await
        .map_err(|_err| HttpResponse::InternalServerError().finish())?;

    let response = receiver
        .await
        .map_err(|_err| HttpResponse::InternalServerError().finish())?;

    Ok(HttpResponse::Ok().json(response))
}

#[allow(clippy::too_many_arguments)]
pub fn start_private_core_api(
    panic_notify: mpsc::Sender<bool>,
    mempool_tx_sender: mpsc::Sender<MempoolTransactionRequest>,
    eth_watch_req_sender: mpsc::Sender<EthWatchRequest>,
    api_server_options: ApiServerOptions,
) {
    thread::Builder::new()
        .name("core-private-api".to_string())
        .spawn(move || {
            let _panic_sentinel = ThreadPanicNotify(panic_notify.clone());
            let mut actix_runtime = actix_rt::System::new("core-private-api-server");

            actix_runtime.block_on(async move {
                // Start HTTP server.
                HttpServer::new(move || {
                    let app_state = AppState {
                        mempool_tx_sender: mempool_tx_sender.clone(),
                        eth_watch_req_sender: eth_watch_req_sender.clone(),
                    };

                    // By calling `register_data` instead of `data` we're avoiding double
                    // `Arc` wrapping of the object.
                    App::new()
                        .wrap(actix_web::middleware::Logger::default())
                        .app_data(web::Data::new(app_state))
                        .service(new_tx)
                        .service(new_txs_batch)
                        .service(unconfirmed_op)
                        .service(unconfirmed_ops)
                        .service(unconfirmed_deposits)
                })
                .bind(&api_server_options.core_server_address)
                .expect("failed to bind")
                .run()
                .await
            })
        })
        .expect("failed to start prover server");
}<|MERGE_RESOLUTION|>--- conflicted
+++ resolved
@@ -56,11 +56,7 @@
     web::Json((txs, eth_signatures)): web::Json<(Vec<SignedZkSyncTx>, Vec<TxEthSignature>)>,
 ) -> actix_web::Result<HttpResponse> {
     let (sender, receiver) = oneshot::channel();
-<<<<<<< HEAD
-    let item = MempoolRequest::NewTxsBatch(txs, eth_signatures, sender);
-=======
-    let item = MempoolTransactionRequest::NewTxsBatch(txs, eth_signature, sender);
->>>>>>> 3d83a995
+    let item = MempoolTransactionRequest::NewTxsBatch(txs, eth_signatures, sender);
     let mut mempool_sender = data.mempool_tx_sender.clone();
     mempool_sender
         .send(item)
