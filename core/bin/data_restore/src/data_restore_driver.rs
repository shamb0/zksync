// External deps
use web3::{
    contract::Contract,
    types::{H160, H256},
    Transport, Web3,
};
// Workspace deps
use zksync_contracts::governance_contract;
use zksync_crypto::{
    params::{MIN_NFT_TOKEN_ID, NFT_STORAGE_ACCOUNT_ADDRESS, NFT_STORAGE_ACCOUNT_ID, NFT_TOKEN_ID},
    Fr,
};
use zksync_types::{
    Account, AccountId, AccountMap, AccountUpdate, BlockNumber, SerialId, Token, TokenKind,
};

// Local deps
use crate::{
    contract::{get_genesis_account, ZkSyncDeployedContract},
    eth_tx_helpers::get_ethereum_transaction,
    events_state::EventsState,
    rollup_ops::RollupOpsBlock,
    storage_interactor::StorageInteractor,
    tree_state::TreeState,
};

/// Storage state update:
/// - None - The state is updated completely last time - start from fetching the new events
/// - Events - The events fetched and saved successfully - now get operations from them and update tree
/// - Operations - There are operations that are not presented in the tree state - update tree state
#[derive(Debug, Copy, Clone)]
pub enum StorageUpdateState {
    None,
    Events,
    Operations,
}

/// Data restore driver is a high level interface for all restoring components.
/// It is actually a finite state machine, that has following states:
/// - Empty - The state is new
/// - None - The state is completely updated last time, driver will load state from storage and fetch new events
/// - Events - The events has been fetched and saved successfully and firstly driver will load state from storage
///   and get new operation for last saved events
/// - Operations - The operations and events has been fetched and saved successfully and firstly driver will load
///   state from storage and update merkle tree by last saved operations
///
/// Driver can interact with other restoring components for their updating:
/// - Events
/// - Operations
/// - Tree
/// - Storage
pub struct DataRestoreDriver<T: Transport> {
    /// Web3 provider endpoint
    pub web3: Web3<T>,
    /// Provides Ethereum Governance contract interface
    pub governance_contract: (ethabi::Contract, Contract<T>),
    /// Ethereum blocks that include correct UpgradeComplete events.
    /// Should be provided via config.
    pub contract_upgrade_eth_blocks: Vec<u64>,
    /// The initial version of the deployed zkSync contract.
    pub init_contract_version: u32,
    /// Provides Ethereum Rollup contract interface
    pub zksync_contract: ZkSyncDeployedContract<T>,
    /// Rollup contract events state
    pub events_state: EventsState,
    /// Rollup accounts state
    pub tree_state: TreeState,
    /// The step distance of viewing events in the ethereum blocks
    pub eth_blocks_step: u64,
    /// The distance to the last ethereum block
    pub end_eth_blocks_offset: u64,
    /// Finite mode flag. In finite mode, driver will only work until
    /// amount of restored blocks will become equal to amount of known
    /// verified blocks. After that, it will stop.
    pub finite_mode: bool,
    /// Expected root hash to be observed after restoring process. Only
    /// available in finite mode, and intended for tests.
    pub final_hash: Option<Fr>,
    /// Serial id of the last priority operation processed by the driver. It's necessary to manually
    /// keep track of it since it's impossible to restore it from the contract.
    pub last_priority_op_serial_id: SerialId,
}

impl<T: Transport> DataRestoreDriver<T> {
    /// Returns new data restore driver with empty events and tree states.
    ///
    /// # Arguments
    ///
    /// * `web3_transport` - Web3 provider transport
    /// * `governance_contract_eth_addr` - Governance contract address
    /// * `upgrade_eth_blocks` - Ethereum blocks that include correct UpgradeComplete events
    /// * `init_contract_version` - The initial version of the deployed zkSync contract
    /// * `eth_blocks_step` - The step distance of viewing events in the ethereum blocks
    /// * `end_eth_blocks_offset` - The distance to the last ethereum block
    /// * `finite_mode` - Finite mode flag.
    /// * `final_hash` - Hash of the last block which we want to restore
    /// * `zksync_contract` - Current deployed zksync contract
    ///
    #[allow(clippy::too_many_arguments)]
    pub fn new(
        web3: Web3<T>,
        governance_contract_eth_addr: H160,
        contract_upgrade_eth_blocks: Vec<u64>,
        init_contract_version: u32,
        eth_blocks_step: u64,
        end_eth_blocks_offset: u64,
        finite_mode: bool,
        final_hash: Option<Fr>,
        zksync_contract: ZkSyncDeployedContract<T>,
    ) -> Self {
        let governance_contract = {
            let abi = governance_contract();
            (
                abi.clone(),
                Contract::new(web3.eth(), governance_contract_eth_addr, abi),
            )
        };

        let events_state = EventsState::default();

        let tree_state = TreeState::new();
        Self {
            web3,
            governance_contract,
            contract_upgrade_eth_blocks,
            init_contract_version,
            zksync_contract,
            events_state,
            tree_state,
            eth_blocks_step,
            end_eth_blocks_offset,
            finite_mode,
            final_hash,
            last_priority_op_serial_id: 0,
        }
    }

    /// Sets the 'genesis' state.
    /// Tree with inserted genesis account will be created.
    /// Used when restore driver is restarted.
    ///
    /// # Arguments
    ///
    /// * `governance_contract_genesis_tx_hash` - Governance contract creation tx hash
    ///
    pub async fn set_genesis_state(
        &mut self,
        interactor: &mut StorageInteractor<'_>,
        genesis_tx_hash: H256,
    ) {
        let genesis_transaction = get_ethereum_transaction(&self.web3, &genesis_tx_hash)
            .await
            .expect("Cant get zkSync genesis transaction");

        // Setting genesis block number for events state
        let genesis_eth_block_number = self
            .events_state
            .set_genesis_block_number(&genesis_transaction)
            .expect("Cant set genesis block number for events state");
        vlog::info!("genesis_eth_block_number: {:?}", &genesis_eth_block_number);

        let mut transaction = interactor.start_transaction().await;

        transaction
            .save_events_state(&[], &[], &[], genesis_eth_block_number)
            .await;

        let genesis_fee_account =
            get_genesis_account(&genesis_transaction).expect("Cant get genesis account address");

        vlog::info!(
            "genesis fee account address: 0x{}",
            hex::encode(genesis_fee_account.address.as_ref())
        );

        transaction
            .save_special_token(Token::new(
                NFT_TOKEN_ID,
                *NFT_STORAGE_ACCOUNT_ADDRESS,
                "SPECIAL",
                18,
                TokenKind::NFT,
            ))
            .await;
        vlog::info!("Special token added");

        let mut account_updates = Vec::with_capacity(3);
        let mut account_map = AccountMap::default();

        account_updates.push((
            AccountId(0),
            AccountUpdate::Create {
                address: genesis_fee_account.address,
                nonce: genesis_fee_account.nonce,
            },
        ));
        account_map.insert(AccountId(0), genesis_fee_account);

        let (mut special_account, special_account_create) =
            Account::create_account(NFT_STORAGE_ACCOUNT_ID, *NFT_STORAGE_ACCOUNT_ADDRESS);
        special_account.set_balance(NFT_TOKEN_ID, num::BigUint::from(MIN_NFT_TOKEN_ID));

        account_updates.push(special_account_create[0].clone());
        account_updates.push((
            NFT_STORAGE_ACCOUNT_ID,
            AccountUpdate::UpdateBalance {
                old_nonce: special_account.nonce,
                new_nonce: special_account.nonce,
                balance_update: (
                    NFT_TOKEN_ID,
                    num::BigUint::from(0u64),
                    num::BigUint::from(MIN_NFT_TOKEN_ID),
                ),
            },
        ));
        account_map.insert(NFT_STORAGE_ACCOUNT_ID, special_account);

        let current_block = BlockNumber(0);
        let current_unprocessed_priority_op = 0;
        let fee_acc_num = 0;

        let tree_state = TreeState::load(
            current_block,
            account_map,
            current_unprocessed_priority_op,
            AccountId(fee_acc_num),
        );

        vlog::info!("Genesis tree root hash: {:?}", tree_state.root_hash());
        vlog::debug!("Genesis accounts: {:?}", tree_state.get_accounts());

        transaction.save_genesis_tree_state(&account_updates).await;

        transaction.commit().await;

        vlog::info!("Saved genesis tree state\n");

        self.tree_state = tree_state;
    }

    async fn store_tree_cache(&mut self, interactor: &mut StorageInteractor<'_>) {
        vlog::info!(
            "Storing the tree cache, block number: {}",
            self.tree_state.block_number
        );
        self.tree_state.state.root_hash();
        let tree_cache = self.tree_state.state.get_balance_tree().get_internals();
        interactor
            .store_tree_cache(
                self.tree_state.block_number,
                serde_json::to_value(tree_cache).expect("failed to serialize tree cache"),
            )
            .await;
    }

    /// Stops states from storage
    pub async fn load_state_from_storage(
        &mut self,
        interactor: &mut StorageInteractor<'_>,
    ) -> bool {
        let mut transaction = interactor.start_transaction().await;
        vlog::info!("Loading state from storage");
        let state = transaction.get_storage_state().await;
        self.events_state = transaction.get_block_events_state_from_storage().await;

        let mut is_cached = false;
        // Try to load tree cache from the database.
        self.tree_state = if let Some(cache) = transaction.get_cached_tree_state().await {
            vlog::info!("Using tree cache from the database");
            is_cached = true;
            TreeState::restore_from_cache(
                cache.tree_cache,
                cache.account_map,
                cache.current_block,
                cache.nfts,
            )
        } else {
            let tree_state = transaction.get_tree_state().await;
            TreeState::load(
                tree_state.last_block_number,
                tree_state.account_map,
                tree_state.unprocessed_prior_ops,
                tree_state.fee_acc_id,
            )
        };
        match state {
            StorageUpdateState::Events => {
                // Update operations
                let new_ops_blocks = self.update_operations_state(&mut transaction).await;
                // Update tree
                self.update_tree_state(&mut transaction, new_ops_blocks)
                    .await;
            }
            StorageUpdateState::Operations => {
                // Update operations
                let new_ops_blocks = transaction.get_ops_blocks_from_storage().await;
                // Update tree
                self.update_tree_state(&mut transaction, new_ops_blocks)
                    .await;
            }
            StorageUpdateState::None => {}
        }

        self.last_priority_op_serial_id = transaction.get_max_priority_op_serial_id().await;
        let total_verified_blocks = self.zksync_contract.get_total_verified_blocks().await;

        let last_verified_block = self.tree_state.block_number;

        transaction.commit().await;

        vlog::info!(
            "State has been loaded\nProcessed {:?} blocks on contract\nRoot hash: {:?}\n",
            last_verified_block,
            self.tree_state.root_hash()
        );

        let is_finished = self.finite_mode && (total_verified_blocks == *last_verified_block);
        // Save tree cache if necessary.
        if is_finished && !is_cached {
            self.store_tree_cache(interactor).await;
        }
        is_finished
    }

    /// Activates states updates
    pub async fn run_state_update(&mut self, interactor: &mut StorageInteractor<'_>) {
        let mut last_watched_block: u64 = self.events_state.last_watched_eth_block_number;
        let mut final_hash_was_found = false;
        loop {
            vlog::info!("Last watched ethereum block: {:?}", last_watched_block);

            // Update events
            if self.update_events_state(interactor).await {
                // Update operations
                let new_ops_blocks = self.update_operations_state(interactor).await;

                if !new_ops_blocks.is_empty() {
                    let mut transaction = interactor.start_transaction().await;

                    // Update tree
                    self.update_tree_state(&mut transaction, new_ops_blocks)
                        .await;

                    let total_verified_blocks =
                        self.zksync_contract.get_total_verified_blocks().await;

                    let last_verified_block = self.tree_state.block_number;

                    // We must update the Ethereum stats table to match the actual stored state
                    // to keep the `state_keeper` consistent with the `eth_sender`.
                    transaction.update_eth_state().await;

                    transaction.commit().await;

                    vlog::info!(
                        "State updated\nProcessed {:?} blocks of total {:?} verified on contract\nRoot hash: {:?}\n",
                        last_verified_block,
                        total_verified_blocks,
                        self.tree_state.root_hash()
                    );

                    // If there is an expected root hash, check if current root hash matches the observed
                    // one.
                    // We check it after every block, since provided final hash may be not the latest hash
                    // by the time when it was processed.
                    if let Some(root_hash) = self.final_hash {
                        if root_hash == self.tree_state.root_hash() {
                            final_hash_was_found = true;
                            vlog::info!(
                                "Correct expected root hash was met on the block {} out of {}",
                                *last_verified_block,
                                total_verified_blocks
                            );
                        }
                    }

                    if self.finite_mode && *last_verified_block == total_verified_blocks {
                        // Check if the final hash was found and panic otherwise.
                        if self.final_hash.is_some() && !final_hash_was_found {
                            panic!("Final hash was not met during the state restoring process");
                        }

                        // We've restored all the blocks, our job is done. Store the tree cache for
                        // consequent usage.
                        self.store_tree_cache(interactor).await;

                        break;
                    }
                }
            }

            if last_watched_block == self.events_state.last_watched_eth_block_number {
                vlog::info!("sleep block");
                std::thread::sleep(std::time::Duration::from_secs(5));
            } else {
                last_watched_block = self.events_state.last_watched_eth_block_number;
            }
        }
    }

    /// Updates events state, saves new blocks, tokens events and the last watched eth block number in storage
    /// Returns bool flag, true if there are new block events
    async fn update_events_state(&mut self, interactor: &mut StorageInteractor<'_>) -> bool {
        let (block_events, token_events, priority_op_data, last_watched_eth_block_number) = self
            .events_state
            .update_events_state(
                &self.web3,
                &self.zksync_contract,
                &self.governance_contract,
                &self.contract_upgrade_eth_blocks,
                self.eth_blocks_step,
                self.end_eth_blocks_offset,
                self.init_contract_version,
            )
            .await
            .expect("Updating events state: cant update events state");
        interactor
            .save_events_state(
                &block_events,
                &token_events,
                &priority_op_data,
                last_watched_eth_block_number,
            )
            .await;

        !block_events.is_empty()
    }

    /// Updates tree state from the new Rollup operations blocks, saves it in storage
    ///
    /// # Arguments
    ///
    /// * `new_ops_blocks` - the new Rollup operations blocks
    ///
    async fn update_tree_state(
        &mut self,
        interactor: &mut StorageInteractor<'_>,
        new_ops_blocks: Vec<RollupOpsBlock>,
    ) {
        let mut blocks = vec![];
        let mut updates = vec![];
        let mut count = 0;

<<<<<<< HEAD
        // TODO Fix event state and delete this code (ZKS-722)
        let new_ops_blocks: Vec<RollupOpsBlock> = new_ops_blocks
            .into_iter()
            .filter(|bl| bl.block_num > self.tree_state.block_number)
            .collect();
=======
>>>>>>> bb9d9bb1
        for op_block in new_ops_blocks {
            // Take the contract version into account when choosing block chunk sizes.
            let available_block_chunk_sizes = op_block
                .contract_version
                .expect("contract version must be set")
                .available_block_chunk_sizes();
            let (block, acc_updates) = self
                .tree_state
                .update_tree_states_from_ops_block(
                    &op_block,
                    available_block_chunk_sizes,
                    &mut self.last_priority_op_serial_id,
                )
                .expect("Updating tree state: cant update tree from operations");
            blocks.push(block);
            updates.push(acc_updates);
            count += 1;
        }

        let mut transaction = interactor.start_transaction().await;
        for i in 0..count {
            transaction
                .update_tree_state(blocks[i].clone(), updates[i].clone())
                .await;
        }

        // Store priority operations Ethereum metadata in the database.
        // It may both happen that there's no priority operation for the given
        // `NewPriorityRequest` log and vice versa.
        // For this reason `apply_priority_op_data` returns serial ids for logs
        // with no updates, we keep them in the events state removing the rest.
        let priority_op_data = self.events_state.priority_op_data.values();
        let serial_ids = transaction.apply_priority_op_data(priority_op_data).await;
        if !serial_ids.is_empty() {
            vlog::debug!(
                "Serial ids of operations with no corresponding blocks in storage: {:?}",
                serial_ids
            );
        }
        // This has a drawback that we're not updating events state in the database,
        // but even if the data restore is restarted, applying the same log twice has
        // no consequences.
        self.events_state.sift_priority_ops(&serial_ids);

        transaction.commit().await;

        vlog::debug!("Updated state");
    }

    /// Gets new operations blocks from events, updates rollup operations stored state.
    /// Returns new rollup operations blocks
    async fn update_operations_state(
        &mut self,
        interactor: &mut StorageInteractor<'_>,
    ) -> Vec<RollupOpsBlock> {
        let new_blocks = self.get_new_operation_blocks_from_events().await;

        interactor.save_rollup_ops(&new_blocks).await;

        vlog::debug!("Updated operations storage");

        new_blocks
    }

    /// Returns operations blocks from verified op blocks events.
    pub async fn get_new_operation_blocks_from_events(&mut self) -> Vec<RollupOpsBlock> {
        let mut blocks = Vec::new();

        let mut last_event_tx_hash = None;
        // TODO (ZKS-722): either due to Ethereum node lag or unknown
        // bug in the events state, we have to additionally filter out
        // already processed rollup blocks.
        for event in self
            .events_state
            .get_only_verified_committed_events()
            .iter()
            .filter(|bl| bl.block_num > self.tree_state.block_number)
        {
            // We use an aggregated block in contracts, which means that several BlockEvent can include the same tx_hash,
            // but for correct restore we need to generate RollupBlocks from this tx only once.
            // These blocks go one after the other, and checking only the last transaction hash is safe
            if let Some(tx) = last_event_tx_hash {
                if tx == event.transaction_hash {
                    continue;
                }
            }

            let block = RollupOpsBlock::get_rollup_ops_blocks(&self.web3, event)
                .await
                .expect("Cant get new operation blocks from events");
            blocks.extend(block);
            last_event_tx_hash = Some(event.transaction_hash);
        }

        blocks
    }
}<|MERGE_RESOLUTION|>--- conflicted
+++ resolved
@@ -441,14 +441,6 @@
         let mut updates = vec![];
         let mut count = 0;
 
-<<<<<<< HEAD
-        // TODO Fix event state and delete this code (ZKS-722)
-        let new_ops_blocks: Vec<RollupOpsBlock> = new_ops_blocks
-            .into_iter()
-            .filter(|bl| bl.block_num > self.tree_state.block_number)
-            .collect();
-=======
->>>>>>> bb9d9bb1
         for op_block in new_ops_blocks {
             // Take the contract version into account when choosing block chunk sizes.
             let available_block_chunk_sizes = op_block
