use serde::Deserialize;
use structopt::StructOpt;
use web3::transports::Http;
use zksync_config::configs::{ChainConfig, ContractsConfig as EnvContractsConfig, ETHClientConfig};
use zksync_crypto::convert::FeConvert;
use zksync_storage::ConnectionPool;
use zksync_types::{Address, H256};

use zksync_data_restore::{
    add_tokens_to_storage, data_restore_driver::DataRestoreDriver,
    database_storage_interactor::DatabaseStorageInteractor, END_ETH_BLOCKS_OFFSET, ETH_BLOCKS_STEP,
};
use zksync_types::network::Network;

#[derive(StructOpt)]
#[structopt(
    name = "Data restore driver",
    author = "Matter Labs",
    rename_all = "snake_case"
)]
struct Opt {
    /// Restores data with provided genesis (zero) block
    #[structopt(long)]
    genesis: bool,

    /// Continues data restoring
    #[structopt(long = "continue", name = "continue")]
    continue_mode: bool,

    /// Restore data until the last verified block and exit
    #[structopt(long)]
    finite: bool,

    /// Expected tree root hash after restoring. This argument is ignored if mode is not `finite`
    #[structopt(long)]
    final_hash: Option<String>,

    /// Sets the web3 API to be used to interact with the Ethereum blockchain
    #[structopt(long = "web3", name = "web3")]
    web3_url: Option<String>,

    /// Provides a path to the configuration file for data restore
    #[structopt(long = "config", name = "config")]
    config_path: Option<String>,
}

#[derive(Debug, Deserialize)]
pub struct ContractsConfig {
    eth_network: Network,
    governance_addr: Address,
    genesis_tx_hash: H256,
    contract_addr: Address,
    upgrade_gatekeeper_addr: Address,
    available_block_chunk_sizes: Vec<usize>,
}

impl ContractsConfig {
    pub fn from_file(path: &str) -> Self {
        let content =
            std::fs::read_to_string(path).expect("Unable to find the specified config file");
        serde_json::from_str(&content).expect("Invalid configuration file provided")
    }

    pub fn from_env() -> Self {
        let contracts_opts = EnvContractsConfig::from_env();
        let chain_opts = ChainConfig::from_env();

        Self {
<<<<<<< HEAD
            eth_network: config_opts.eth_network,
            governance_addr: config_opts.governance_eth_addr,
            genesis_tx_hash: config_opts.genesis_tx_hash,
            contract_addr: config_opts.contract_eth_addr,
            upgrade_gatekeeper_addr: config_opts.upgrade_gatekeeper_addr,
            available_block_chunk_sizes: config_opts.available_block_chunk_sizes,
=======
            eth_network: chain_opts.eth.network,
            governance_addr: contracts_opts.governance_addr,
            genesis_tx_hash: contracts_opts.genesis_tx_hash,
            contract_addr: contracts_opts.contract_addr,
            available_block_chunk_sizes: chain_opts.state_keeper.block_chunk_sizes,
>>>>>>> 3c3dfc8f
        }
    }
}

#[tokio::main]
async fn main() {
    log::info!("Restoring zkSync state from the contract");
    env_logger::init();
    let connection_pool = ConnectionPool::new(Some(1));
    let config_opts = ETHClientConfig::from_env();

    let opt = Opt::from_args();

    let web3_url = opt.web3_url.unwrap_or(config_opts.web3_url);

    let transport = Http::new(&web3_url).expect("failed to start web3 transport");

    let config = opt
        .config_path
        .map(|path| ContractsConfig::from_file(&path))
        .unwrap_or_else(ContractsConfig::from_env);

    let finite_mode = opt.finite;
    let final_hash = if finite_mode {
        opt.final_hash
            .map(|value| FeConvert::from_hex(&value).expect("Can't parse the final hash"))
    } else {
        None
    };
    let storage = connection_pool.access_storage().await.unwrap();

    let mut driver = DataRestoreDriver::new(
        transport,
        config.governance_addr,
        ETH_BLOCKS_STEP,
        END_ETH_BLOCKS_OFFSET,
        config.available_block_chunk_sizes.clone(),
        finite_mode,
        final_hash,
    );

    driver
        .init_contracts(config.upgrade_gatekeeper_addr, config.contract_addr)
        .await
        .expect("Wrong driver initialization");

    let mut interactor = DatabaseStorageInteractor::new(storage);
    // If genesis is argument is present - there will be fetching contracts creation transactions to get first eth block and genesis acc address
    if opt.genesis {
        // We have to load pre-defined tokens into the database before restoring state,
        // since these tokens do not have a corresponding Ethereum events.
        add_tokens_to_storage(&mut interactor, &config.eth_network.to_string()).await;

        driver
            .set_genesis_state(&mut interactor, config.genesis_tx_hash)
            .await;
    }

    if opt.continue_mode && driver.load_state_from_storage(&mut interactor).await {
        std::process::exit(0);
    }

    driver.run_state_update(&mut interactor).await;
}<|MERGE_RESOLUTION|>--- conflicted
+++ resolved
@@ -66,20 +66,11 @@
         let chain_opts = ChainConfig::from_env();
 
         Self {
-<<<<<<< HEAD
-            eth_network: config_opts.eth_network,
-            governance_addr: config_opts.governance_eth_addr,
-            genesis_tx_hash: config_opts.genesis_tx_hash,
-            contract_addr: config_opts.contract_eth_addr,
-            upgrade_gatekeeper_addr: config_opts.upgrade_gatekeeper_addr,
-            available_block_chunk_sizes: config_opts.available_block_chunk_sizes,
-=======
             eth_network: chain_opts.eth.network,
             governance_addr: contracts_opts.governance_addr,
             genesis_tx_hash: contracts_opts.genesis_tx_hash,
             contract_addr: contracts_opts.contract_addr,
             available_block_chunk_sizes: chain_opts.state_keeper.block_chunk_sizes,
->>>>>>> 3c3dfc8f
         }
     }
 }
