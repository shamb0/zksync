--- conflicted
+++ resolved
@@ -3,13 +3,13 @@
 use std::convert::TryFrom;
 use web3::contract::Contract;
 use web3::types::Transaction;
-use web3::types::{BlockNumber, FilterBuilder, Log, H256, U256};
+use web3::types::{BlockNumber as Web3BlockNumber, FilterBuilder, Log, H256, U256};
 use web3::{Transport, Web3};
 // Workspace deps
 use crate::contract::ZkSyncDeployedContract;
 use crate::eth_tx_helpers::get_block_number_from_ethereum_transaction;
 use crate::events::{BlockEvent, EventType};
-use zksync_types::{Address, TokenId};
+use zksync_types::{Address, BlockNumber, TokenId};
 
 #[derive(Debug)]
 pub struct NewTokenEvent {
@@ -173,8 +173,8 @@
         let token_logs = EventsState::get_token_added_logs(
             web3,
             governance_contract,
-            BlockNumber::Number(from_block_number_u64.into()),
-            BlockNumber::Number(to_block_number_u64.into()),
+            Web3BlockNumber::Number(from_block_number_u64.into()),
+            Web3BlockNumber::Number(to_block_number_u64.into()),
         )
         .await?;
         let mut logs = vec![];
@@ -184,31 +184,31 @@
                 break;
             }
             let from_block_number = match zksync_contract.from {
-                BlockNumber::Latest => panic!("Impossible in from block"),
-                BlockNumber::Earliest => BlockNumber::Number(from_block_number_u64.into()),
-                BlockNumber::Pending => unreachable!(),
-                BlockNumber::Number(n) => {
+                Web3BlockNumber::Latest => panic!("Impossible in from block"),
+                Web3BlockNumber::Earliest => Web3BlockNumber::Number(from_block_number_u64.into()),
+                Web3BlockNumber::Pending => unreachable!(),
+                Web3BlockNumber::Number(n) => {
                     if from_block_number_u64 > n.as_u64() {
                         continue;
                     }
-                    BlockNumber::Number(from_block_number_u64.into())
+                    Web3BlockNumber::Number(from_block_number_u64.into())
                 }
             };
 
             let to_block_number = match zksync_contract.to {
-                BlockNumber::Latest => {
+                Web3BlockNumber::Latest => {
                     from_block_number_u64 = to_block_number_u64;
-                    BlockNumber::Number(to_block_number_u64.into())
+                    Web3BlockNumber::Number(to_block_number_u64.into())
                 }
-                BlockNumber::Earliest => panic!("Impossible in to block"),
-                BlockNumber::Pending => unreachable!(),
-                BlockNumber::Number(n) => {
+                Web3BlockNumber::Earliest => panic!("Impossible in to block"),
+                Web3BlockNumber::Pending => unreachable!(),
+                Web3BlockNumber::Number(n) => {
                     if to_block_number_u64 < n.as_u64() {
                         from_block_number_u64 = n.as_u64();
-                        BlockNumber::Number(to_block_number_u64.into())
+                        Web3BlockNumber::Number(to_block_number_u64.into())
                     } else {
                         from_block_number_u64 = n.as_u64();
-                        BlockNumber::Number(n)
+                        Web3BlockNumber::Number(n)
                     }
                 }
             };
@@ -238,8 +238,8 @@
     async fn get_token_added_logs<T: Transport>(
         web3: &Web3<T>,
         contract: &(ethabi::Contract, Contract<T>),
-        from: BlockNumber,
-        to: BlockNumber,
+        from: Web3BlockNumber,
+        to: Web3BlockNumber,
     ) -> Result<Vec<NewTokenEvent>, anyhow::Error> {
         let new_token_event_topic = contract
             .0
@@ -276,8 +276,8 @@
     async fn get_block_logs<T: Transport>(
         web3: &Web3<T>,
         contract: &ZkSyncDeployedContract<T>,
-        from_block_number: BlockNumber,
-        to_block_number: BlockNumber,
+        from_block_number: Web3BlockNumber,
+        to_block_number: Web3BlockNumber,
     ) -> Result<Vec<Log>, anyhow::Error> {
         let block_verified_topic = contract
             .abi
@@ -373,32 +373,18 @@
             }
 
             // Go into new blocks
-<<<<<<< HEAD
-=======
-            let mut block: BlockEvent = BlockEvent {
-                block_num: zksync_types::BlockNumber(0),
-                transaction_hash: H256::zero(),
-                block_type: EventType::Committed,
-            };
->>>>>>> 9bdf9140
 
             let transaction_hash = log
                 .transaction_hash
                 .expect("There are no tx hash in block event");
             let block_num = log.topics[1];
 
-<<<<<<< HEAD
             let mut block = BlockEvent {
-                block_num: U256::from(block_num.as_bytes()).as_u32(),
+                block_num: BlockNumber(U256::from(block_num.as_bytes()).as_u32()),
                 transaction_hash,
                 block_type: EventType::Committed,
                 contract_version: contract.version,
             };
-=======
-            block.block_num = zksync_types::BlockNumber(U256::from(block_num.as_bytes()).as_u32());
-            block.transaction_hash = tx_hash;
-
->>>>>>> 9bdf9140
             if topic == block_verified_topic {
                 block.block_type = EventType::Verified;
                 self.verified_events.push(block);
