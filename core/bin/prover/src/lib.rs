pub mod auth_utils;
pub mod cli_utils;
pub mod client;
pub mod exit_proof;
pub mod plonk_step_by_step_prover;

// Built-in deps
<<<<<<< HEAD
use futures::{pin_mut, FutureExt /* for `.fuse()`*/};
=======
use futures::{pin_mut, FutureExt};
use std::fmt::Debug;
>>>>>>> 8d811f8b
use std::sync::{
    atomic::{AtomicBool, AtomicI32, Ordering},
    Arc,
};
use std::time::Duration;
use tokio::sync::oneshot;
// External deps
use zksync_crypto::rand::{
    distributions::{IndependentSample, Range},
    thread_rng,
};
// Workspace deps
use zksync_config::ProverOptions;
use zksync_prover_utils::api::{
    JobRequestData, JobResultData, ProverId, ProverInputRequest, ProverInputRequestAuxData,
    ProverInputResponse, ProverOutputRequest,
};

const ABSENT_PROVER_ID: i32 = -1;

#[derive(Debug, Clone)]
pub struct ShutdownRequest {
    shutdown_requested: Arc<AtomicBool>,
    prover_id: Arc<AtomicI32>,
}

impl Default for ShutdownRequest {
    fn default() -> Self {
        let prover_id = Arc::new(AtomicI32::from(ABSENT_PROVER_ID));

        Self {
            shutdown_requested: Default::default(),
            prover_id,
        }
    }
}

impl ShutdownRequest {
    pub fn new() -> Self {
        Self::default()
    }

    pub fn set_prover_id(&self, id: i32) {
        self.prover_id.store(id, Ordering::SeqCst);
    }

    pub fn prover_id(&self) -> i32 {
        self.prover_id.load(Ordering::SeqCst)
    }

    pub fn set(&self) {
        self.shutdown_requested.store(true, Ordering::SeqCst);
    }

    pub fn get(&self) -> bool {
        self.shutdown_requested.load(Ordering::SeqCst)
    }
}

/// Trait that provides type needed by prover to initialize.
pub trait ProverConfig {
    fn from_env() -> Self;
}

/// Trait that tries to separate prover from networking (API)
/// It is still assumed that prover will use ApiClient methods to fetch data from server, but it
/// allows to use common code for all provers (like sending heartbeats, registering prover, etc.)
pub trait ProverImpl {
    /// Config concrete type used by current prover.
    type Config: ProverConfig;
    /// Creates prover from config and API client.
    fn create_from_config(config: Self::Config) -> Self;
    fn get_request_aux_data(&self) -> ProverInputRequestAuxData {
        Default::default()
    }
    /// Resource heavy operation
    fn create_proof(&self, data: JobRequestData) -> anyhow::Result<JobResultData>;
}
#[async_trait::async_trait]
pub trait ApiClient: Debug {
    async fn get_job(&self, req: ProverInputRequest) -> anyhow::Result<ProverInputResponse>;
    async fn working_on(&self, job_id: i32, prover_name: &str) -> anyhow::Result<()>;
    async fn publish(&self, data: ProverOutputRequest) -> anyhow::Result<()>;
    async fn prover_stopped(&self, prover_id: ProverId) -> anyhow::Result<()>;
}

async fn compute_proof_no_blocking<PROVER>(
    prover: PROVER,
    data: JobRequestData,
) -> anyhow::Result<(PROVER, JobResultData)>
where
    PROVER: ProverImpl + Send + Sync + 'static,
{
    let (result_sender, result_receiver) = oneshot::channel();
    // TODO: somehow kill prover on main thread kill
    std::thread::spawn(move || {
        let prover_with_proof = prover.create_proof(data).map(|proof| (prover, proof));
        result_sender.send(prover_with_proof).unwrap_or_default();
    });
    result_receiver.await?
}

async fn prover_work_cycle<PROVER, CLIENT>(
    mut prover: PROVER,
    client: CLIENT,
    shutdown: ShutdownRequest,
    prover_options: ProverOptions,
) where
    CLIENT: 'static + Sync + Send + ApiClient,
    PROVER: ProverImpl + Send + Sync + 'static,
{
    let prover_name = String::from("localhost");

    let mut new_job_poll_timer = tokio::time::interval(prover_options.cycle_wait);
    loop {
        new_job_poll_timer.tick().await;

        if shutdown.get() {
            break;
        }

        let aux_data = prover.get_request_aux_data();
        let prover_input_response = match client
            .get_job(ProverInputRequest {
                prover_name: prover_name.clone(),
                aux_data,
            })
            .await
        {
            Ok(job) => job,
            Err(e) => {
                log::warn!("Failed to get job for prover: {}", e);
                continue;
            }
        };

        let ProverInputResponse {
            job_id,
            data: job_data,
            first_block,
            last_block,
        } = prover_input_response;
        let job_data = if let Some(job_data) = job_data {
            job_data
        } else {
            continue;
        };

        let heartbeat_future_handle = async {
            loop {
                let timeout_value = {
                    let between = Range::new(0.8f64, 2.0);
                    let mut rng = thread_rng();
                    let random_multiplier = between.ind_sample(&mut rng);
                    Duration::from_secs(
                        (prover_options.heartbeat_interval.as_secs_f64() * random_multiplier)
                            as u64,
                    )
                };

                tokio::time::delay_for(timeout_value).await;
                client
                    .working_on(job_id, &prover_name)
                    .await
<<<<<<< HEAD
                    .map_err(|e| log::warn!("Failed to send heartbeat: {}", e))
=======
                    .map_err(|e| log::warn!("Failed to send hearbeat: {}", e))
>>>>>>> 8d811f8b
                    .unwrap_or_default();
            }
        }
        .fuse();
        let compute_proof_future = compute_proof_no_blocking(prover, job_data).fuse();

<<<<<<< HEAD
        pin_mut!(heartbeat_future_handle, compute_proof_future);
=======
        let compute_proof_future = compute_proof_no_blocking(prover, job_data).fuse();
        pin_mut!(compute_proof_future);
>>>>>>> 8d811f8b

        let (ret_prover, proof) = futures::select! {
            comp_proof = compute_proof_future => {
                comp_proof.expect("Failed to compute proof")
            },
<<<<<<< HEAD
            _ = heartbeat_future_handle => panic!(""),
=======
            _ = heartbeat_future_handle => unreachable!(),
>>>>>>> 8d811f8b
        };
        prover = ret_prover;

        client
            .publish(ProverOutputRequest {
                job_id,
                first_block,
                last_block,
                data: proof,
            })
            .await
            .map_err(|e| log::warn!("Failed to publish proof: {}", e))
            .unwrap();
    }
}<|MERGE_RESOLUTION|>--- conflicted
+++ resolved
@@ -5,12 +5,8 @@
 pub mod plonk_step_by_step_prover;
 
 // Built-in deps
-<<<<<<< HEAD
-use futures::{pin_mut, FutureExt /* for `.fuse()`*/};
-=======
 use futures::{pin_mut, FutureExt};
 use std::fmt::Debug;
->>>>>>> 8d811f8b
 use std::sync::{
     atomic::{AtomicBool, AtomicI32, Ordering},
     Arc,
@@ -175,33 +171,20 @@
                 client
                     .working_on(job_id, &prover_name)
                     .await
-<<<<<<< HEAD
                     .map_err(|e| log::warn!("Failed to send heartbeat: {}", e))
-=======
-                    .map_err(|e| log::warn!("Failed to send hearbeat: {}", e))
->>>>>>> 8d811f8b
                     .unwrap_or_default();
             }
         }
         .fuse();
         let compute_proof_future = compute_proof_no_blocking(prover, job_data).fuse();
 
-<<<<<<< HEAD
         pin_mut!(heartbeat_future_handle, compute_proof_future);
-=======
-        let compute_proof_future = compute_proof_no_blocking(prover, job_data).fuse();
-        pin_mut!(compute_proof_future);
->>>>>>> 8d811f8b
 
         let (ret_prover, proof) = futures::select! {
             comp_proof = compute_proof_future => {
                 comp_proof.expect("Failed to compute proof")
             },
-<<<<<<< HEAD
-            _ = heartbeat_future_handle => panic!(""),
-=======
             _ = heartbeat_future_handle => unreachable!(),
->>>>>>> 8d811f8b
         };
         prover = ret_prover;
 
