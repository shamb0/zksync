--- conflicted
+++ resolved
@@ -107,7 +107,6 @@
         txs: Vec<TxWithSignature>,
         eth_signature: Option<TxEthSignature>,
     ) -> Result<Vec<TxHash>> {
-<<<<<<< HEAD
         if txs.is_empty() {
             return Err(Error {
                 code: RpcErrorCodes::from(TxAddError::EmptyBatch).into(),
@@ -220,13 +219,21 @@
         let tx_add_result = self
             .api_client
             .send_txs_batch(verified_txs, verified_signature)
-=======
-        let txs = txs.into_iter().map(|tx| (tx.tx, tx.signature)).collect();
-        self.tx_sender
-            .submit_txs_batch(txs, eth_signature)
->>>>>>> 9b4263c8
             .await
             .map_err(Error::from)
+            .await
+            .map_err(|_| Error {
+                code: RpcErrorCodes::Other.into(),
+                message: "Error communicating core server".into(),
+                data: None,
+            })?;
+
+        // Check the mempool response and, if everything is OK, return the transactions hashes.
+        tx_add_result.map(|_| tx_hashes).map_err(|e| Error {
+            code: RpcErrorCodes::from(e).into(),
+            message: e.to_string(),
+            data: None,
+        })
     }
 
     pub async fn _impl_contract_address(self) -> Result<ContractAddressResp> {
