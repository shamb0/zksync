--- conflicted
+++ resolved
@@ -1,33 +1,21 @@
 #![allow(clippy::needless_return)]
 
-<<<<<<< HEAD
 // Built-in deps
-use std::{net::SocketAddr, sync::Arc};
+use std::sync::Arc;
 // External uses
-=======
-use super::event_notify::{start_sub_notifier, EventSubscribeRequest};
-use crate::api_server::event_notify::EventNotifierRequest;
-use crate::api_server::rpc_server::{ETHOpInfoResp, ResponseAccountState, TransactionInfoResp};
 use crate::eth_watch::EthWatchRequest;
-use crate::mempool::MempoolRequest;
-use crate::state_keeper::{ExecutedOpsNotify, StateKeeperRequest};
->>>>>>> 346f4fed
 use futures::channel::mpsc;
 use jsonrpc_core::{MetaIoHandler, Result};
 use jsonrpc_derive::rpc;
 use jsonrpc_pubsub::{typed::Subscriber, PubSubHandler, Session, SubscriptionId};
 use jsonrpc_ws_server::RequestContext;
-<<<<<<< HEAD
-=======
-use models::config_options::{ConfigurationOptions, ThreadPanicNotify};
-use models::node::tx::TxHash;
-use models::{ActionType, Operation};
-use std::sync::Arc;
-use storage::ConnectionPool;
->>>>>>> 346f4fed
 use web3::types::Address;
 // Workspace uses
-use models::{config_options::ThreadPanicNotify, node::tx::TxHash, ActionType, Operation};
+use models::{
+    config_options::{ConfigurationOptions, ThreadPanicNotify},
+    node::tx::TxHash,
+    ActionType, Operation,
+};
 use storage::ConnectionPool;
 // Local uses
 use crate::{
@@ -198,37 +186,25 @@
     mempool_request_sender: mpsc::Sender<MempoolRequest>,
     executed_tx_receiver: mpsc::Receiver<ExecutedOpsNotify>,
     state_keeper_request_sender: mpsc::Sender<StateKeeperRequest>,
-<<<<<<< HEAD
     sign_verify_request_sender: mpsc::Sender<VerifyTxSignatureRequest>,
-=======
     eth_watcher_request_sender: mpsc::Sender<EthWatchRequest>,
->>>>>>> 346f4fed
     panic_notify: mpsc::Sender<bool>,
     each_cache_size: usize,
 ) {
     let addr = config_options.json_rpc_ws_server_address;
-    let confirmations_for_eth_event = config_options.confirmations_for_eth_event;
 
     let (event_sub_sender, event_sub_receiver) = mpsc::channel(2048);
 
     let mut io = PubSubHandler::new(MetaIoHandler::default());
 
     let req_rpc_app = super::rpc_server::RpcApp::new(
+        config_options,
         db_pool.clone(),
         mempool_request_sender,
-<<<<<<< HEAD
         state_keeper_request_sender.clone(),
         sign_verify_request_sender,
-        each_cache_size,
-    );
-=======
-        state_keeper_request_sender: state_keeper_request_sender.clone(),
         eth_watcher_request_sender,
-        connection_pool: db_pool.clone(),
-
-        confirmations_for_eth_event,
-    };
->>>>>>> 346f4fed
+    );
     req_rpc_app.extend(&mut io);
 
     let rpc_sub_app = RpcSubApp { event_sub_sender };
