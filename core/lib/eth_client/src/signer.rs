--- conflicted
+++ resolved
@@ -1,14 +1,8 @@
-<<<<<<< HEAD
 use crate::error::SignerError;
 use crate::EthereumSigner;
-use models::node::tx::TxEthSignature;
+use models::tx::TxEthSignature;
 use rlp::RlpStream;
 use web3::types::{H160, U256};
-=======
-use parity_crypto::{publickey::sign, Keccak256};
-use rlp::RlpStream;
-use web3::types::{H160, H256, U256};
->>>>>>> ec20c91f
 
 /// Description of a Transaction, pending or in the chain.
 #[derive(Debug, Default, Clone, PartialEq, Deserialize, Serialize)]
@@ -62,7 +56,6 @@
         Ok(tx.out())
     }
 
-<<<<<<< HEAD
     fn tx_data(&self) -> Vec<u8> {
         let mut tx_data = RlpStream::new();
         tx_data.begin_unbounded_list();
@@ -72,17 +65,6 @@
         tx_data.append(&U256::zero());
         tx_data.finalize_unbounded_list();
         tx_data.out()
-=======
-    fn hash(&self) -> [u8; 32] {
-        let mut hash = RlpStream::new();
-        hash.begin_unbounded_list();
-        self.encode(&mut hash);
-        hash.append(&vec![self.chain_id]);
-        hash.append(&U256::zero());
-        hash.append(&U256::zero());
-        hash.finalize_unbounded_list();
-        hash.out().keccak256()
->>>>>>> ec20c91f
     }
 
     fn encode(&self, s: &mut RlpStream) {
