--- conflicted
+++ resolved
@@ -6,11 +6,8 @@
 mod deposit;
 mod forced_exit;
 mod full_exit;
-<<<<<<< HEAD
 mod mint_nft;
-=======
 mod swap;
->>>>>>> 3871fb1e
 mod transfer;
 mod withdraw;
 
