--- conflicted
+++ resolved
@@ -1,19 +1,20 @@
-use crate::{tx::ChangePubKeyType, Address, Log, TokenId, U256};
 use chrono::{DateTime, Utc};
 use num::{rational::Ratio, BigUint};
 use serde::{Deserialize, Serialize};
-<<<<<<< HEAD
 use std::{convert::TryFrom, fmt, fs::read_to_string, path::PathBuf, str::FromStr};
-use zksync_utils::parse_env;
-use zksync_utils::UnsignedRatioSerializeAsDecimal;
-=======
-use std::{fmt, fs::read_to_string, path::PathBuf, str::FromStr};
 use thiserror::Error;
-use zksync_utils::{parse_env, UnsignedRatioSerializeAsDecimal};
 
 /// ID of the ETH token in zkSync network.
 pub use zksync_crypto::params::ETH_TOKEN_ID;
->>>>>>> 0c4e59fb
+use zksync_utils::{parse_env, UnsignedRatioSerializeAsDecimal};
+
+use crate::{tx::ChangePubKeyType, Address, Log, TokenId, U256};
+
+#[derive(Debug, Error)]
+pub enum NewTokenEventParseError {
+    #[error("Cannot parse log for New Token Event {0:?}")]
+    ParseError(Log),
+}
 
 // Order of the fields is important (from more specific types to less specific types)
 /// Set of values that can be interpreted as a token descriptor.
@@ -145,25 +146,19 @@
 }
 
 impl TryFrom<Log> for NewTokenEvent {
-    type Error = anyhow::Error;
-
-    fn try_from(event: Log) -> Result<NewTokenEvent, anyhow::Error> {
+    type Error = NewTokenEventParseError;
+
+    fn try_from(event: Log) -> Result<NewTokenEvent, NewTokenEventParseError> {
         // `event NewToken(address indexed token, uint16 indexed tokenId)`
         //  Event has such a signature, so let's check that the number of topics is equal to the number of parameters + 1.
         if event.topics.len() != 3 {
-            return Err(anyhow::format_err!(
-                "Failed to parse NewTokenEvent: {:#?}",
-                event
-            ));
+            return Err(NewTokenEventParseError::ParseError(event));
         }
 
         let eth_block_number = match event.block_number {
             Some(block_number) => block_number.as_u64(),
             None => {
-                return Err(anyhow::format_err!(
-                    "Failed to parse NewTokenEvent: {:#?}",
-                    event
-                ))
+                return Err(NewTokenEventParseError::ParseError(event));
             }
         };
 
@@ -179,13 +174,7 @@
 
 // Hidden as it relies on the filesystem structure, which can be different for reverse dependencies.
 #[doc(hidden)]
-<<<<<<< HEAD
-pub fn get_genesis_token_list(network: &str) -> anyhow::Result<Vec<TokenInfo>> {
-=======
-pub fn get_genesis_token_list(
-    network: &str,
-) -> Result<Vec<TokenGenesisListItem>, GetGenesisTokenListError> {
->>>>>>> 0c4e59fb
+pub fn get_genesis_token_list(network: &str) -> Result<Vec<TokenInfo>, GetGenesisTokenListError> {
     let mut file_path = parse_env::<PathBuf>("ZKSYNC_HOME");
     file_path.push("etc");
     file_path.push("tokens");
