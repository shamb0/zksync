--- conflicted
+++ resolved
@@ -2307,63 +2307,6 @@
       ]
     }
   },
-  "5a48b1e7fc5cfc701c6a11ade40dd27861f75513c35db8b90780a0968db321b2": {
-    "query": "SELECT * FROM aggregate_operations WHERE from_block <= $1 AND to_block >= $1 AND action_type = $2",
-    "describe": {
-      "columns": [
-        {
-          "ordinal": 0,
-          "name": "id",
-          "type_info": "Int8"
-        },
-        {
-          "ordinal": 1,
-          "name": "action_type",
-          "type_info": "Text"
-        },
-        {
-          "ordinal": 2,
-          "name": "arguments",
-          "type_info": "Jsonb"
-        },
-        {
-          "ordinal": 3,
-          "name": "from_block",
-          "type_info": "Int8"
-        },
-        {
-          "ordinal": 4,
-          "name": "to_block",
-          "type_info": "Int8"
-        },
-        {
-          "ordinal": 5,
-          "name": "created_at",
-          "type_info": "Timestamptz"
-        },
-        {
-          "ordinal": 6,
-          "name": "confirmed",
-          "type_info": "Bool"
-        }
-      ],
-      "parameters": {
-        "Left": [
-          "Int8",
-          "Text"
-        ]
-      },
-      "nullable": [
-        false,
-        false,
-        false,
-        false,
-        false,
-        false,
-        false
-      ]
-    }
-  },
   "5ab853a2edb8a8e2ac1c95f30aa209cb4e06f41fb55872e2d1f28e3a59e38517": {
     "query": "\n            INSERT INTO pending_block (number, chunks_left, unprocessed_priority_op_before, pending_block_iteration, previous_root_hash, timestamp)\n            VALUES ($1, $2, $3, $4, $5, $6)\n            ON CONFLICT (number)\n            DO UPDATE\n              SET chunks_left = $2, unprocessed_priority_op_before = $3, pending_block_iteration = $4, previous_root_hash = $5, timestamp = $6\n            ",
     "describe": {
@@ -4864,7 +4807,6 @@
       ]
     }
   },
-<<<<<<< HEAD
   "d8ce549c4c30b3f9de6ddd4c9b4af9b789861a4d1488c77ff104493a8b48bba0": {
     "query": "INSERT INTO executed_priority_operations (block_number, block_index, operation, from_account, to_account, priority_op_serialid, deadline_block, eth_hash, eth_block, created_at, eth_block_index, tx_hash)\n            VALUES ($1, $2, $3, $4, $5, $6, $7, $8, $9, $10, $11, $12)\n            ON CONFLICT (priority_op_serialid)\n            DO NOTHING",
     "describe": {
@@ -4888,8 +4830,6 @@
       "nullable": []
     }
   },
-=======
->>>>>>> 59d3b691
   "db91278dbc648e1c7ebf4775d7927104e887c0bb338ed51c9aff21cfdecb2f27": {
     "query": "\n            INSERT INTO blocks (number, root_hash, fee_account_id, unprocessed_prior_op_before, unprocessed_prior_op_after, block_size, commit_gas_limit, verify_gas_limit, commitment, timestamp)\n            VALUES ($1, $2, $3, $4, $5, $6, $7, $8, $9, $10)\n            ",
     "describe": {
