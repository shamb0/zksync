// External imports
use chrono::{Duration, Utc};
// Workspace imports
<<<<<<< HEAD
use zksync_types::{
    aggregated_operations::AggregatedActionType, Address, BlockNumber, Deposit, ZkSyncPriorityOp,
    H256,
};
=======
use zksync_types::{aggregated_operations::AggregatedActionType, Address, BlockNumber};
>>>>>>> 5d02d655
// Local imports
use crate::chain::mempool::MempoolSchema;
use crate::{
    chain::{
        block::BlockSchema,
        operations::{
            records::{NewExecutedPriorityOperation, NewExecutedTransaction},
            OperationsSchema,
        },
    },
    test_data::gen_unique_aggregated_operation,
    tests::db_test,
    QueryResult, StorageProcessor,
};

/// Checks the save&load routine for unconfirmed operations.
#[db_test]
async fn aggregated_operations(mut storage: StorageProcessor<'_>) -> QueryResult<()> {
    let block_number = 1;
    let action_type = AggregatedActionType::CommitBlocks;
    OperationsSchema(&mut storage)
        .store_aggregated_action(gen_unique_aggregated_operation(
            BlockNumber(block_number),
            action_type,
            100,
        ))
        .await?;

    let stored_operation = OperationsSchema(&mut storage)
        .get_stored_aggregated_operation(BlockNumber(block_number as u32), action_type)
        .await
        .unwrap();

    assert_eq!(stored_operation.from_block, 1);
    assert_eq!(stored_operation.to_block, 1);
    assert_eq!(stored_operation.action_type, action_type.to_string());
    assert!(!stored_operation.confirmed);

    Ok(())
}

/// Checks the save&load routine for executed operations.
#[db_test]
async fn executed_operations(mut storage: StorageProcessor<'_>) -> QueryResult<()> {
    let executed_tx = NewExecutedTransaction {
        block_number: 1,
        tx_hash: vec![0xDE, 0xAD, 0xBE, 0xEF],
        tx: Default::default(),
        operation: Default::default(),
        from_account: Default::default(),
        to_account: None,
        success: true,
        fail_reason: None,
        block_index: None,
        primary_account_address: Default::default(),
        nonce: Default::default(),
        created_at: chrono::Utc::now(),
        eth_sign_data: None,
        batch_id: Some(10),
        affected_accounts: Vec::new(),
        used_tokens: Vec::new(),
    };

    OperationsSchema(&mut storage)
        .store_executed_tx(executed_tx.clone())
        .await?;

    let stored_operation = OperationsSchema(&mut storage)
        .get_executed_operation(executed_tx.tx_hash.as_ref())
        .await?
        .expect("No operation was found for a valid hash");

    assert_eq!(stored_operation.block_number, executed_tx.block_number);
    assert_eq!(stored_operation.tx_hash, executed_tx.tx_hash);
    assert_eq!(stored_operation.tx, executed_tx.tx);
    assert_eq!(stored_operation.operation, executed_tx.operation);
    assert_eq!(stored_operation.from_account, executed_tx.from_account);
    assert_eq!(stored_operation.to_account, executed_tx.to_account);
    assert_eq!(stored_operation.success, executed_tx.success);
    assert_eq!(stored_operation.fail_reason, executed_tx.fail_reason);
    assert_eq!(stored_operation.block_index, executed_tx.block_index);
    assert_eq!(stored_operation.nonce, executed_tx.nonce);
    assert_eq!(
        stored_operation.primary_account_address,
        executed_tx.primary_account_address
    );
    assert_eq!(stored_operation.batch_id, executed_tx.batch_id);

    Ok(())
}

/// Checks the save&load routine for executed priority operations.
#[db_test]
async fn executed_priority_operations(mut storage: StorageProcessor<'_>) -> QueryResult<()> {
    let executed_tx = NewExecutedPriorityOperation {
        block_number: 1,
        block_index: 1,
        operation: Default::default(),
        from_account: Default::default(),
        to_account: Default::default(),
        priority_op_serialid: 0,
        deadline_block: 100,
        eth_hash: vec![0xDE, 0xAD, 0xBE, 0xEF],
        eth_block: 10,
        created_at: chrono::Utc::now(),
        tx_hash: Default::default(),
        eth_block_index: Some(1),
        affected_accounts: Default::default(),
        token: Default::default(),
    };
    OperationsSchema(&mut storage)
        .store_executed_priority_op(executed_tx.clone())
        .await?;

    let stored_operation = OperationsSchema(&mut storage)
        .get_executed_priority_operation(executed_tx.priority_op_serialid as u32)
        .await?
        .expect("No operation was found for a valid hash");

    assert_eq!(stored_operation.block_number, executed_tx.block_number);
    assert_eq!(stored_operation.block_index, executed_tx.block_index);
    assert_eq!(stored_operation.operation, executed_tx.operation);
    assert_eq!(stored_operation.from_account, executed_tx.from_account);
    assert_eq!(stored_operation.to_account, executed_tx.to_account);
    assert_eq!(
        stored_operation.priority_op_serialid,
        executed_tx.priority_op_serialid
    );
    assert_eq!(stored_operation.deadline_block, executed_tx.deadline_block);
    assert_eq!(stored_operation.eth_hash, executed_tx.eth_hash);

    Ok(())
}

/// Checks that attempt to save the duplicate txs is ignored by the DB.
#[db_test]
async fn duplicated_operations(mut storage: StorageProcessor<'_>) -> QueryResult<()> {
    const BLOCK_NUMBER: i64 = 1;

    let executed_tx = NewExecutedTransaction {
        block_number: BLOCK_NUMBER,
        tx_hash: vec![0x12, 0xAD, 0xBE, 0xEF],
        tx: Default::default(),
        operation: Default::default(),
        from_account: Default::default(),
        to_account: None,
        success: true,
        fail_reason: None,
        block_index: None,
        primary_account_address: Default::default(),
        nonce: Default::default(),
        created_at: chrono::Utc::now(),
        eth_sign_data: None,
        batch_id: None,
        affected_accounts: Vec::new(),
        used_tokens: Vec::new(),
    };

    let executed_priority_op = NewExecutedPriorityOperation {
        block_number: BLOCK_NUMBER,
        block_index: 1,
        operation: Default::default(),
        from_account: Default::default(),
        to_account: Default::default(),
        priority_op_serialid: 0,
        deadline_block: 100,
        eth_hash: vec![0xDE, 0xAD, 0xBE, 0xEF],
        eth_block: 10,
        created_at: chrono::Utc::now(),
        tx_hash: Default::default(),
        eth_block_index: Some(1),
        affected_accounts: Default::default(),
        token: Default::default(),
    };

    // Save the same operations twice.
    OperationsSchema(&mut storage)
        .store_executed_tx(executed_tx.clone())
        .await?;
    OperationsSchema(&mut storage)
        .store_executed_tx(executed_tx.clone())
        .await?;
    OperationsSchema(&mut storage)
        .store_executed_priority_op(executed_priority_op.clone())
        .await?;
    OperationsSchema(&mut storage)
        .store_executed_priority_op(executed_priority_op.clone())
        .await?;

    // Check that we can still load it.
    assert!(OperationsSchema(&mut storage)
        .get_executed_operation(executed_tx.tx_hash.as_ref())
        .await?
        .is_some());
    assert!(OperationsSchema(&mut storage)
        .get_executed_priority_operation(executed_priority_op.priority_op_serialid as u32)
        .await?
        .is_some());

    // Get the block transactions and check if there are exactly 2 txs.
    let block_txs = BlockSchema(&mut storage)
        .get_block_transactions(BlockNumber(BLOCK_NUMBER as u32))
        .await?;

    assert_eq!(block_txs.len(), 2);

    Ok(())
}

/// Checks that sending a successful operation after a failed one works.
#[db_test]
async fn transaction_resent(mut storage: StorageProcessor<'_>) -> QueryResult<()> {
    const BLOCK_NUMBER: i64 = 1;

    let mut executed_tx = NewExecutedTransaction {
        block_number: BLOCK_NUMBER,
        tx_hash: vec![0x12, 0xAD, 0xBE, 0xEF],
        tx: Default::default(),
        operation: Default::default(),
        from_account: Default::default(),
        to_account: None,
        success: false, // <- Note that success is false. We'll replace this tx with succeeded one.
        fail_reason: None,
        block_index: None,
        primary_account_address: Default::default(),
        nonce: Default::default(),
        created_at: chrono::Utc::now(),
        eth_sign_data: None,
        batch_id: None,
        affected_accounts: Vec::new(),
        used_tokens: Vec::new(),
    };

    // Save the failed operation.
    OperationsSchema(&mut storage)
        .store_executed_tx(executed_tx.clone())
        .await?;

    // Check that we can still load it.
    assert!(OperationsSchema(&mut storage)
        .get_executed_operation(executed_tx.tx_hash.as_ref())
        .await?
        .is_some());

    // Replace failed tx with a successfull one.
    executed_tx.success = true;

    OperationsSchema(&mut storage)
        .store_executed_tx(executed_tx.clone())
        .await?;

    // Obtain tx and check that it's now successful.
    let loaded_tx = OperationsSchema(&mut storage)
        .get_executed_operation(executed_tx.tx_hash.as_ref())
        .await?
        .unwrap();
    assert_eq!(loaded_tx.tx_hash, executed_tx.tx_hash);
    assert!(loaded_tx.success);

    // Get the block transactions and check if there is exactly 1 tx (failed tx not copied but replaced).
    let block_txs = BlockSchema(&mut storage)
        .get_block_transactions(BlockNumber(BLOCK_NUMBER as u32))
        .await?;
    assert_eq!(block_txs.len(), 1);

    // Now try to replace successfull transation wi`th a failed one.
    executed_tx.success = false;
    OperationsSchema(&mut storage)
        .store_executed_tx(executed_tx.clone())
        .await?;

    // ...it should not be replaced.
    let loaded_tx = OperationsSchema(&mut storage)
        .get_executed_operation(executed_tx.tx_hash.as_ref())
        .await?
        .unwrap();
    assert_eq!(loaded_tx.tx_hash, executed_tx.tx_hash);
    assert!(loaded_tx.success);

    // ...and there still must be one operation.
    let block_txs = BlockSchema(&mut storage)
        .get_block_transactions(BlockNumber(BLOCK_NUMBER as u32))
        .await?;
    assert_eq!(block_txs.len(), 1);

    Ok(())
}

/// Checks that rejected transactions are removed correctly depending on the given age limit.
#[db_test]
async fn remove_rejected_transactions(mut storage: StorageProcessor<'_>) -> QueryResult<()> {
    const BLOCK_NUMBER: i64 = 1;
    // Two failed transactions created a week and two weeks ago respectively and one successful.
    let timestamp_1 = Utc::now() - Duration::weeks(1);
    let executed_tx_1 = NewExecutedTransaction {
        block_number: BLOCK_NUMBER,
        tx_hash: vec![1, 2, 3, 4],
        tx: Default::default(),
        operation: Default::default(),
        from_account: Default::default(),
        to_account: None,
        success: false,
        fail_reason: None,
        block_index: None,
        primary_account_address: Default::default(),
        nonce: Default::default(),
        created_at: timestamp_1,
        eth_sign_data: None,
        batch_id: None,
        affected_accounts: vec![Address::zero().as_bytes().to_vec()],
        used_tokens: vec![0],
    };
    let timestamp_2 = timestamp_1 - Duration::weeks(1);
    let mut executed_tx_2 = executed_tx_1.clone();
    // Set new timestamp and different tx_hash since it's a PK.
    executed_tx_2.created_at = timestamp_2;
    executed_tx_2.tx_hash = vec![0, 11, 21, 5];

    let mut executed_tx_3 = executed_tx_1.clone();
    executed_tx_3.success = false;
    executed_tx_3.tx_hash = vec![10, 2, 4, 30];
    executed_tx_3.created_at = timestamp_2;
    // Successful one.
    let mut executed_tx_4 = executed_tx_1.clone();
    executed_tx_4.success = true;
    executed_tx_4.tx_hash = vec![1, 1, 2, 30];
    executed_tx_4.created_at = timestamp_2 - Duration::weeks(1);
    // Store them.
    storage
        .chain()
        .operations_schema()
        .store_executed_tx(executed_tx_1)
        .await?;
    storage
        .chain()
        .operations_schema()
        .store_executed_tx(executed_tx_2)
        .await?;
    storage
        .chain()
        .operations_schema()
        .store_executed_tx(executed_tx_3)
        .await?;
    storage
        .chain()
        .operations_schema()
        .store_executed_tx(executed_tx_4)
        .await?;
    // First check, no transactions removed.
    storage
        .chain()
        .operations_schema()
        .remove_rejected_transactions(Duration::weeks(3))
        .await?;
    let block_number = BlockNumber(0);
    let count = storage
        .chain()
        .stats_schema()
        .count_outstanding_proofs(block_number)
        .await?;

    let count_tx_filters = storage
        .chain()
        .operations_ext_schema()
        .get_account_transactions_count(Default::default(), None, None)
        .await?;
    assert_eq!(count, 4);
    assert_eq!(count_tx_filters, 4);

    // Second and third transaction should be removed.
    storage
        .chain()
        .operations_schema()
        .remove_rejected_transactions(Duration::days(10))
        .await?;
    let count = storage
        .chain()
        .stats_schema()
        .count_outstanding_proofs(block_number)
        .await?;
    let count_tx_filters = storage
        .chain()
        .operations_ext_schema()
        .get_account_transactions_count(Default::default(), None, None)
        .await?;
    assert_eq!(count, 2);
    assert_eq!(count_tx_filters, 2);
    // Finally, no rejected transactions remain.
    storage
        .chain()
        .operations_schema()
        .remove_rejected_transactions(Duration::days(4))
        .await?;
    let count = storage
        .chain()
        .stats_schema()
        .count_outstanding_proofs(block_number)
        .await?;
    let count_tx_filters = storage
        .chain()
        .operations_ext_schema()
        .get_account_transactions_count(Default::default(), None, None)
        .await?;
    assert_eq!(count, 1);
    assert_eq!(count_tx_filters, 1);
    // The last one is indeed succesful.
    let count = storage
        .chain()
        .stats_schema()
        .count_total_transactions()
        .await?;
    let count_tx_filters = storage
        .chain()
        .operations_ext_schema()
        .get_account_transactions_count(Default::default(), None, None)
        .await?;
    assert_eq!(count, 1);
    assert_eq!(count_tx_filters, 1);

    Ok(())
}

/// Checks that getting executed priority operation by `eth_hash` is working correctly.
#[db_test]
async fn priority_ops_hashes(mut storage: StorageProcessor<'_>) -> QueryResult<()> {
    let executed_priority_op = NewExecutedPriorityOperation {
        block_number: 1,
        block_index: 1,
        operation: Default::default(),
        from_account: Default::default(),
        to_account: Default::default(),
        priority_op_serialid: 1,
        deadline_block: 100,
        eth_hash: vec![0xAA, 0xAA, 0xAA, 0xAA],
        eth_block: 10,
        created_at: chrono::Utc::now(),
        tx_hash: vec![0xBB, 0xBB, 0xBB, 0xBB],
        eth_block_index: Some(1),
        affected_accounts: Default::default(),
        token: Default::default(),
    };
    // Store executed priority op and try to get it by `eth_hash`.
    storage
        .chain()
        .operations_schema()
        .store_executed_priority_op(executed_priority_op.clone())
        .await?;
    let op_by_eth_hash = storage
        .chain()
        .operations_schema()
        .get_executed_priority_operation_by_eth_hash(&executed_priority_op.eth_hash)
        .await?;
    assert_eq!(
        op_by_eth_hash.unwrap().priority_op_serialid,
        executed_priority_op.priority_op_serialid
    );

    // Checks that it doesn't find unexisting operation
    let op = storage
        .chain()
        .operations_schema()
        .get_executed_priority_operation_by_eth_hash(&[0xDE, 0xAD, 0xBE, 0xEF])
        .await?;
    assert!(op.is_none());

    Ok(())
}

/// Checks if executed_priority_operations are removed correctly.
#[db_test]
async fn test_remove_executed_priority_operations(
    mut storage: StorageProcessor<'_>,
) -> QueryResult<()> {
    // Insert 5 priority operations.
    for block_number in 1..=5 {
        let executed_priority_op = NewExecutedPriorityOperation {
            block_number,
            block_index: 1,
            operation: serde_json::to_value(ZkSyncPriorityOp::Deposit(Deposit {
                from: Address::zero(),
                token: Default::default(),
                amount: Default::default(),
                to: Address::zero(),
            }))
            .unwrap(),
            from_account: Address::zero().as_bytes().to_vec(),
            to_account: Address::zero().as_bytes().to_vec(),
            priority_op_serialid: block_number,
            deadline_block: 100,
            eth_hash: H256::zero().as_bytes().to_vec(),
            eth_block: 10,
            created_at: chrono::Utc::now(),
            eth_block_index: Some(1),
            tx_hash: H256::zero().as_bytes().to_vec(),
            affected_accounts: Default::default(),
            token: Default::default(),
        };
        OperationsSchema(&mut storage)
            .store_executed_priority_op(executed_priority_op)
            .await?;
    }

    // Remove priority operation with block numbers greater than 3.
    OperationsSchema(&mut storage)
        .return_executed_priority_operations_to_mempool(BlockNumber(3))
        .await?;

    // Check that priority operation from the 3rd block is present and from the 4th is not.
    let block3_txs = BlockSchema(&mut storage)
        .get_block_transactions(BlockNumber(3))
        .await?;
    assert!(!block3_txs.is_empty());

    let block4_txs = BlockSchema(&mut storage)
        .get_block_transactions(BlockNumber(4))
        .await?;
    assert!(block4_txs.is_empty());

    let mempool_txs = MempoolSchema(&mut storage)
        .get_confirmed_priority_ops()
        .await?;
    assert_eq!(mempool_txs.len(), 2);
    Ok(())
}

/// Checks if ethereum unprocessed aggregated operations are removed correctly.
#[db_test]
async fn test_remove_eth_unprocessed_aggregated_ops(
    mut storage: StorageProcessor<'_>,
) -> QueryResult<()> {
    let block_number = 1;
    let action_type = AggregatedActionType::CommitBlocks;
    // Save commit aggregated operation.
    OperationsSchema(&mut storage)
        .store_aggregated_action(gen_unique_aggregated_operation(
            BlockNumber(block_number),
            action_type,
            100,
        ))
        .await?;
    // Add this operation to eth_unprocessed_aggregated_ops table.
    storage
        .ethereum_schema()
        .restore_unprocessed_operations()
        .await?;
    // Remove ethereum unprocessed aggregated operations.
    OperationsSchema(&mut storage)
        .remove_eth_unprocessed_aggregated_ops()
        .await?;
    let unprocessed_op_count = storage
        .ethereum_schema()
        .load_unconfirmed_operations()
        .await?
        .len();
    assert_eq!(unprocessed_op_count, 0);

    Ok(())
}<|MERGE_RESOLUTION|>--- conflicted
+++ resolved
@@ -1,14 +1,10 @@
 // External imports
 use chrono::{Duration, Utc};
 // Workspace imports
-<<<<<<< HEAD
 use zksync_types::{
     aggregated_operations::AggregatedActionType, Address, BlockNumber, Deposit, ZkSyncPriorityOp,
     H256,
 };
-=======
-use zksync_types::{aggregated_operations::AggregatedActionType, Address, BlockNumber};
->>>>>>> 5d02d655
 // Local imports
 use crate::chain::mempool::MempoolSchema;
 use crate::{
