// Built-in imports
// External imports
use chrono::{DateTime, Duration, Utc};
use num::BigUint;
// Workspace imports
use zksync_basic_types::H256;
use zksync_crypto::franklin_crypto::bellman::pairing::ff::Field;
use zksync_crypto::Fr;
use zksync_test_account::ZkSyncAccount;
use zksync_types::block::{Block, ExecutedOperations, ExecutedPriorityOp, ExecutedTx};
use zksync_types::operations::{ChangePubKeyOp, ZkSyncOp};
use zksync_types::priority_ops::PriorityOp;
use zksync_types::{
<<<<<<< HEAD
    Address, CloseOp, Deposit, DepositOp, FullExit, FullExitOp, Token, TransferOp, TransferToNewOp,
    WithdrawOp,
=======
    AccountId, Address, BlockNumber, CloseOp, Deposit, DepositOp, FullExit, FullExitOp, Token,
    TokenId, TransferOp, TransferToNewOp, WithdrawOp, H256,
>>>>>>> 9bdf9140
};
// Local imports

pub struct TransactionsHistoryTestSetup {
    pub from_zksync_account: ZkSyncAccount,
    pub to_zksync_account: ZkSyncAccount,

    pub amount: BigUint,

    pub tokens: Vec<Token>,
    pub blocks: Vec<Block>,

    pub next_tx_time: DateTime<Utc>,
}

impl TransactionsHistoryTestSetup {
    pub fn new() -> Self {
        let tokens = vec![
            Token::new(TokenId(0), Address::zero(), "ETH", 18), // used for deposits
            Token::new(TokenId(1), Address::random(), "DAI", 18), // used for transfers
            Token::new(TokenId(2), Address::random(), "FAU", 6), // used for withdraws
        ];

        let from_account_id = AccountId(0xbabe);
        let from_zksync_account = ZkSyncAccount::rand();
        from_zksync_account.set_account_id(Some(from_account_id));

        let to_account_id = AccountId(0xdcba);
        let to_zksync_account = ZkSyncAccount::rand();
        to_zksync_account.set_account_id(Some(to_account_id));

        let amount = 1u32.into();

        Self {
            from_zksync_account,
            to_zksync_account,

            amount,

            tokens,
            blocks: Vec::new(),

            next_tx_time: Utc::now(),
        }
    }

    pub fn add_block(&mut self, block_id: u32) {
        let prior_op_unique_serial_id = u64::from(block_id * 2);
        let executed_deposit_op = self.create_deposit_op(prior_op_unique_serial_id, block_id, 0);
        let executed_transfer_to_new_op = self.create_transfer_to_new_op(Some(1));
        let executed_transfer_op = self.create_transfer_tx(Some(2));
        let executed_close_op = self.create_close_tx(Some(3));
        let executed_change_pubkey_op = self.create_change_pubkey_tx(Some(4));
        let executed_withdraw_op = self.create_withdraw_tx(Some(5));
        let executed_full_exit_op =
            self.create_full_exit_op(prior_op_unique_serial_id + 1, block_id, 6);

        let operations = vec![
            executed_deposit_op,
            executed_full_exit_op,
            executed_transfer_to_new_op,
            executed_transfer_op,
            executed_withdraw_op,
            executed_close_op,
            executed_change_pubkey_op,
        ];

        let block = Block::new(
            BlockNumber(block_id),
            Fr::zero(),
            AccountId(0),
            operations,
            (0, 0), // Not important
            100,
            1_000_000.into(), // Not important
            1_500_000.into(), // Not important
            H256::default(),
            0,
        );

        self.blocks.push(block);
    }

    pub fn add_block_with_rejected_op(&mut self, block_id: u32) {
        let prior_op_unique_serial_id = u64::from(block_id * 2);
        let executed_deposit_op = self.create_deposit_op(prior_op_unique_serial_id, block_id, 0);
        let executed_transfer_to_new_op = self.create_transfer_to_new_op(Some(1));
        let rejected_transfer_op = self.create_transfer_tx(None);
        let executed_close_op = self.create_close_tx(Some(2));
        let executed_change_pubkey_op = self.create_change_pubkey_tx(Some(3));
        let executed_withdraw_op = self.create_withdraw_tx(Some(4));
        let executed_full_exit_op =
            self.create_full_exit_op(prior_op_unique_serial_id + 1, block_id, 6);

        let operations = vec![
            executed_deposit_op,
            executed_full_exit_op,
            executed_transfer_to_new_op,
            rejected_transfer_op,
            executed_withdraw_op,
            executed_close_op,
            executed_change_pubkey_op,
        ];

        let block = Block::new(
            BlockNumber(block_id),
            Fr::zero(),
            AccountId(0),
            operations,
            (0, 0), // Not important
            100,
            1_000_000.into(), // Not important
            1_500_000.into(), // Not important
            Default::default(),
            0,
        );

        self.blocks.push(block);
    }

    fn create_deposit_op(
        &mut self,
        serial_id: u64,
        block: u32,
        block_index: u32,
    ) -> ExecutedOperations {
        let deposit_op = ZkSyncOp::Deposit(Box::new(DepositOp {
            priority_op: Deposit {
                from: self.from_zksync_account.address,
                token: self.tokens[0].id,
                amount: self.amount.clone(),
                to: self.to_zksync_account.address,
            },
            account_id: self.from_zksync_account.get_account_id().unwrap(),
        }));

        let executed_op = ExecutedPriorityOp {
            priority_op: PriorityOp {
                serial_id,
                data: deposit_op.try_get_priority_op().unwrap(),
                deadline_block: 0,
                eth_hash: H256::from_slice(
                    &hex::decode(format!("{:0>64}", format!("{}{}", block, block_index))).unwrap(),
                ),
                eth_block: 10,
            },
            op: deposit_op,
            block_index,
            created_at: self.get_tx_time(),
        };

        ExecutedOperations::PriorityOp(Box::new(executed_op))
    }

    fn create_full_exit_op(
        &mut self,
        serial_id: u64,
        block: u32,
        block_index: u32,
    ) -> ExecutedOperations {
        let full_exit_op = ZkSyncOp::FullExit(Box::new(FullExitOp {
            priority_op: FullExit {
                account_id: self.from_zksync_account.get_account_id().unwrap(),
                eth_address: self.from_zksync_account.address,
                token: self.tokens[2].id,
            },
            withdraw_amount: Some(self.amount.clone().into()),
        }));

        let executed_op = ExecutedPriorityOp {
            priority_op: PriorityOp {
                serial_id,
                data: full_exit_op.try_get_priority_op().unwrap(),
                deadline_block: 0,
                eth_hash: H256::from_slice(
                    &hex::decode(format!("{:0>64}", format!("{}{}", block, block_index))).unwrap(),
                ),
                eth_block: 11,
            },
            op: full_exit_op,
            block_index,
            created_at: self.get_tx_time(),
        };

        ExecutedOperations::PriorityOp(Box::new(executed_op))
    }

    fn create_transfer_to_new_op(&mut self, block_index: Option<u32>) -> ExecutedOperations {
        let transfer_to_new_op = ZkSyncOp::TransferToNew(Box::new(TransferToNewOp {
            tx: self
                .from_zksync_account
                .sign_transfer(
                    self.tokens[1].id,
                    &self.tokens[1].symbol,
                    self.amount.clone(),
                    0u32.into(),
                    &self.to_zksync_account.address,
                    None,
                    true,
                    Default::default(),
                )
                .0,
            from: self.from_zksync_account.get_account_id().unwrap(),
            to: self.to_zksync_account.get_account_id().unwrap(),
        }));

        let executed_transfer_to_new_op = ExecutedTx {
            signed_tx: transfer_to_new_op.try_get_tx().unwrap().into(),
            success: true,
            op: Some(transfer_to_new_op),
            fail_reason: None,
            block_index,
            created_at: self.get_tx_time(),
            batch_id: None,
        };

        ExecutedOperations::Tx(Box::new(executed_transfer_to_new_op))
    }

    fn create_transfer_tx(&mut self, block_index: Option<u32>) -> ExecutedOperations {
        let transfer_op = ZkSyncOp::Transfer(Box::new(TransferOp {
            tx: self
                .from_zksync_account
                .sign_transfer(
                    self.tokens[1].id,
                    &self.tokens[1].symbol,
                    self.amount.clone(),
                    0u32.into(),
                    &self.to_zksync_account.address,
                    None,
                    true,
                    Default::default(),
                )
                .0,
            from: self.from_zksync_account.get_account_id().unwrap(),
            to: self.to_zksync_account.get_account_id().unwrap(),
        }));

        let executed_transfer_op = ExecutedTx {
            signed_tx: transfer_op.try_get_tx().unwrap().into(),
            success: block_index.is_some(),
            op: Some(transfer_op),
            fail_reason: None,
            block_index,
            created_at: self.get_tx_time(),
            batch_id: None,
        };

        ExecutedOperations::Tx(Box::new(executed_transfer_op))
    }

    fn create_withdraw_tx(&mut self, block_index: Option<u32>) -> ExecutedOperations {
        let withdraw_op = ZkSyncOp::Withdraw(Box::new(WithdrawOp {
            tx: self
                .from_zksync_account
                .sign_withdraw(
                    self.tokens[2].id,
                    &self.tokens[2].symbol,
                    self.amount.clone(),
                    0u32.into(),
                    &self.to_zksync_account.address,
                    None,
                    true,
                    Default::default(),
                )
                .0,
            account_id: self.from_zksync_account.get_account_id().unwrap(),
        }));

        let executed_withdraw_op = ExecutedTx {
            signed_tx: withdraw_op.try_get_tx().unwrap().into(),
            success: true,
            op: Some(withdraw_op),
            fail_reason: None,
            block_index,
            created_at: self.get_tx_time(),
            batch_id: None,
        };

        ExecutedOperations::Tx(Box::new(executed_withdraw_op))
    }

    fn create_close_tx(&mut self, block_index: Option<u32>) -> ExecutedOperations {
        let close_op = ZkSyncOp::Close(Box::new(CloseOp {
            tx: self.from_zksync_account.sign_close(None, false),
            account_id: self.from_zksync_account.get_account_id().unwrap(),
        }));

        let executed_close_op = ExecutedTx {
            signed_tx: close_op.try_get_tx().unwrap().into(),
            success: true,
            op: Some(close_op),
            fail_reason: None,
            block_index,
            created_at: self.get_tx_time(),
            batch_id: None,
        };

        ExecutedOperations::Tx(Box::new(executed_close_op))
    }

    fn create_change_pubkey_tx(&mut self, block_index: Option<u32>) -> ExecutedOperations {
        let change_pubkey_op = ZkSyncOp::ChangePubKeyOffchain(Box::new(ChangePubKeyOp {
            tx: self.from_zksync_account.sign_change_pubkey_tx(
                None,
                false,
                TokenId(0),
                Default::default(),
                false,
                Default::default(),
            ),
            account_id: self.from_zksync_account.get_account_id().unwrap(),
        }));

        let executed_change_pubkey_op = ExecutedTx {
            signed_tx: change_pubkey_op.try_get_tx().unwrap().into(),
            success: true,
            op: Some(change_pubkey_op),
            fail_reason: None,
            block_index,
            created_at: self.get_tx_time(),
            batch_id: None,
        };

        ExecutedOperations::Tx(Box::new(executed_change_pubkey_op))
    }

    /// This method is important, since it seems that during database roundtrip timestamp
    /// can be rounded and loose several microseconds in precision, which have lead to the
    /// test failures (txs were using `chrono::Utc::now()` and had difference of 1-2 microsecond
    /// between them, which was lost after loading from the DB => multiple txs had the same
    /// timestamp and order could vary from call to call).
    fn get_tx_time(&mut self) -> DateTime<Utc> {
        let current_time = self.next_tx_time;
        self.next_tx_time = current_time + Duration::milliseconds(10);

        current_time
    }
}<|MERGE_RESOLUTION|>--- conflicted
+++ resolved
@@ -11,13 +11,8 @@
 use zksync_types::operations::{ChangePubKeyOp, ZkSyncOp};
 use zksync_types::priority_ops::PriorityOp;
 use zksync_types::{
-<<<<<<< HEAD
-    Address, CloseOp, Deposit, DepositOp, FullExit, FullExitOp, Token, TransferOp, TransferToNewOp,
-    WithdrawOp,
-=======
     AccountId, Address, BlockNumber, CloseOp, Deposit, DepositOp, FullExit, FullExitOp, Token,
-    TokenId, TransferOp, TransferToNewOp, WithdrawOp, H256,
->>>>>>> 9bdf9140
+    TokenId, TransferOp, TransferToNewOp, WithdrawOp,
 };
 // Local imports
 
