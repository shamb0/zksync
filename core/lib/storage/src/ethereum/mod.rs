// Built-in deps
use std::{collections::VecDeque, convert::TryFrom, str::FromStr, time::Instant};
// External imports
use num::{BigInt, BigUint};
use sqlx::types::BigDecimal;
use zksync_basic_types::{H256, U256};
// Workspace imports
use zksync_types::aggregated_operations::{AggregatedActionType, AggregatedOperation};
use zksync_types::ethereum::{ETHOperation, InsertedOperationResponse};
// Local imports
use self::records::{ETHParams, ETHStats, ETHTxHash, StorageETHOperation};
use crate::{chain::operations::records::StoredAggregatedOperation, QueryResult, StorageProcessor};

pub mod records;

/// Ethereum schema is capable of storing the information about the
/// interaction with the Ethereum blockchain (mainly the list of sent
/// Ethereum transactions).
#[derive(Debug)]
pub struct EthereumSchema<'a, 'c>(pub &'a mut StorageProcessor<'c>);

impl<'a, 'c> EthereumSchema<'a, 'c> {
    /// Loads the list of operations that were not confirmed on Ethereum,
    /// each operation has a list of sent Ethereum transactions.
    pub async fn load_unconfirmed_operations(&mut self) -> QueryResult<VecDeque<ETHOperation>> {
        let start = Instant::now();
        // Load the operations with the associated Ethereum transactions
        // from the database.
        // Here we obtain a sequence of one-to-one mappings (ETH tx) -> (operation ID).
        // Each Ethereum transaction can have no more than one associated operation, and each
        // operation is associated with exactly one Ethereum transaction. Note that there may
        // be ETH transactions without an operation (e.g. `completeWithdrawals` call), but for
        // every operation always there is an ETH transaction.

        let mut transaction = self.0.start_transaction().await?;

        // TODO: Currently `sqlx` doesn't work well with joins, thus we will perform one additional query
        // for each loaded operation. This is not crucial, as this operation is done once per node launch,
        // but not effective and must be fixed as soon as `sqlx` 0.5 is released (ZKS-102).
        let eth_ops = sqlx::query_as!(
            StorageETHOperation,
            "SELECT * FROM eth_operations
            WHERE confirmed = false
            ORDER BY id ASC"
        )
        .fetch_all(transaction.conn())
        .await?;

        // Create a vector for the expected output.
        let mut ops: VecDeque<ETHOperation> = VecDeque::with_capacity(eth_ops.len());

        // Transform the `StoredOperation` to `Operation` and `StoredETHOperation` to `ETHOperation`.
        for eth_op in eth_ops {
            let raw_op = sqlx::query_as!(
                StoredAggregatedOperation,
                "SELECT aggregate_operations.* FROM eth_aggregated_ops_binding
                LEFT JOIN aggregate_operations ON aggregate_operations.id = op_id
                WHERE eth_op_id = $1",
                eth_op.id
            )
            .fetch_optional(transaction.conn())
            .await?;

            // Load the stored txs hashes ordered by their ID,
            // so the latest added hash will be the last one in the list.
            let eth_tx_hashes: Vec<ETHTxHash> = sqlx::query_as!(
                ETHTxHash,
                "SELECT * FROM eth_tx_hashes
                WHERE eth_op_id = $1
                ORDER BY id ASC",
                eth_op.id
            )
            .fetch_all(transaction.conn())
            .await?;
            assert!(
                !eth_tx_hashes.is_empty(),
                "No hashes stored for the Ethereum operation"
            );

            // If there is an operation, convert it to the `Operation` type.
            let op = if let Some(raw_op) = raw_op {
                Some(raw_op.into_aggregated_op())
            } else {
                None
            };

            // Convert the fields into expected format.
            let op_type = AggregatedActionType::from_str(eth_op.op_type.as_ref())
                .expect("Stored operation type must have a valid value");
            let last_used_gas_price =
                U256::from_str(&eth_op.last_used_gas_price.to_string()).unwrap();
            let used_tx_hashes = eth_tx_hashes
                .iter()
                .map(|entry| H256::from_slice(&entry.tx_hash))
                .collect();
            let final_hash = eth_op.final_hash.map(|hash| H256::from_slice(&hash));

            let eth_op = ETHOperation {
                id: eth_op.id,
                op_type,
                op,
                nonce: eth_op.nonce.into(),
                last_deadline_block: eth_op.last_deadline_block as u64,
                last_used_gas_price,
                used_tx_hashes,
                encoded_tx_data: eth_op.raw_tx,
                confirmed: eth_op.confirmed,
                final_hash,
            };

            ops.push_back(eth_op);
        }

        transaction.commit().await?;

        metrics::histogram!("sql.ethereum.load_unconfirmed_operations", start.elapsed());
        Ok(ops)
    }

    /// Loads the operations which were stored in `operations` table, but not
    /// in the `eth_operations`. This method is intended to be used after relaunch
    /// to synchronize `eth_sender` state, as operations are sent to the `eth_sender`
    /// only once.
    pub async fn load_unprocessed_operations(
        &mut self,
    ) -> QueryResult<Vec<(i64, AggregatedOperation)>> {
        let start = Instant::now();
        let mut transaction = self.0.start_transaction().await?;

        let raw_ops = sqlx::query_as!(
            StoredAggregatedOperation,
            "SELECT * FROM aggregate_operations
            WHERE EXISTS (SELECT * FROM eth_unprocessed_aggregated_ops WHERE op_id = aggregate_operations.id)
            ORDER BY id ASC",
        )
        .fetch_all(transaction.conn())
        .await?;

        let ops_id = raw_ops.iter().map(|op| op.id).collect::<Vec<_>>();
        sqlx::query!(
            "DELETE FROM eth_unprocessed_aggregated_ops WHERE op_id = ANY($1)",
            &ops_id
        )
        .execute(transaction.conn())
        .await?;

        let mut operations = Vec::new();

        for raw_op in raw_ops {
            // We filtered operations that don't have Ethereum binding right in the SQL query,
            // so now we only have to convert stored operations into `Operation`.
            let op = raw_op.into_aggregated_op();
            if !matches!(
                op.1.get_action_type(),
                AggregatedActionType::CreateProofBlocks
            ) {
                operations.push(op);
            }
        }

        transaction.commit().await?;

        metrics::histogram!("sql.ethereum.load_unprocessed_operations", start.elapsed());
        Ok(operations)
    }

    /// Stores the sent (but not confirmed yet) Ethereum transaction in the database.
    /// Returns the `ETHOperation` object containing the assigned nonce and operation ID.
    pub async fn save_new_eth_tx(
        &mut self,
        op_type: AggregatedActionType,
        operation: Option<(i64, AggregatedOperation)>,
        last_deadline_block: i64,
        last_used_gas_price: BigUint,
        raw_tx: Vec<u8>,
    ) -> QueryResult<InsertedOperationResponse> {
        let start = Instant::now();
        let mut transaction = self.0.start_transaction().await?;

        // It's important to assign nonce within the same db transaction
        // as saving the operation to avoid the state divergence.
        let nonce = EthereumSchema(&mut transaction).get_next_nonce().await?;

        // Create and insert the operation.

        // Obtain the operation ID for the follow-up queried.
        let last_used_gas_price = BigDecimal::from(BigInt::from(last_used_gas_price));
        let eth_op_id = sqlx::query!(
            "
                INSERT INTO eth_operations (op_type, nonce, last_deadline_block, last_used_gas_price, raw_tx)
                VALUES ($1, $2, $3, $4, $5)
                RETURNING id
            ",
            op_type.to_string(), nonce, last_deadline_block, last_used_gas_price, raw_tx,
        )
        .fetch_one(transaction.conn())
        .await?
        .id;

        // If the operation ID was provided, we should also insert a binding entry.
        if let Some((op_id, op)) = operation {
            sqlx::query!(
                "INSERT INTO eth_aggregated_ops_binding (op_id, eth_op_id) VALUES ($1, $2)",
                op_id,
                eth_op_id
            )
            .execute(transaction.conn())
            .await?;

            // Update the stored stats.
            EthereumSchema(&mut transaction)
                .report_created_operation(op)
                .await?;
        }

        // Return the assigned ID and nonce.
        let response = InsertedOperationResponse {
            id: eth_op_id,
            nonce: nonce.into(),
        };

        transaction.commit().await?;

        metrics::histogram!("sql.ethereum.save_new_eth_tx", start.elapsed());
        Ok(response)
    }

    /// Retrieves the Ethereum operation ID given the tx hash.
    async fn get_eth_op_id(&mut self, hash: &H256) -> QueryResult<i64> {
        let start = Instant::now();
        let hash_entry = sqlx::query_as!(
            ETHTxHash,
            "SELECT * FROM eth_tx_hashes WHERE tx_hash = $1",
            hash.as_bytes()
        )
        .fetch_one(self.0.conn())
        .await?;

        metrics::histogram!("sql.ethereum.get_eth_op_id", start.elapsed());
        Ok(hash_entry.eth_op_id)
    }

    /// Adds a tx hash entry associated with some Ethereum operation to the database.
    pub async fn add_hash_entry(&mut self, eth_op_id: i64, hash: &H256) -> QueryResult<()> {
        let start = Instant::now();
        // Insert the new hash entry.
        sqlx::query!(
            "INSERT INTO eth_tx_hashes (eth_op_id, tx_hash) VALUES ($1, $2)",
            eth_op_id,
            hash.as_bytes()
        )
        .execute(self.0.conn())
        .await?;
        metrics::histogram!("sql.ethereum.add_hash_entry", start.elapsed());
        Ok(())
    }

    /// Updates the Ethereum operation by adding a new tx data.
    /// The new deadline block / gas value are placed instead of old values to the main entry.
    pub async fn update_eth_tx(
        &mut self,
        eth_op_id: i64,
        new_deadline_block: i64,
        new_gas_value: BigUint,
    ) -> QueryResult<()> {
        let start = Instant::now();
        // Update the stored tx.
        let new_gas_price = BigDecimal::from(BigInt::from(new_gas_value));
        sqlx::query!(
            "UPDATE eth_operations 
            SET last_used_gas_price = $1, last_deadline_block = $2
            WHERE id = $3",
            new_gas_price,
            new_deadline_block,
            eth_op_id
        )
        .execute(self.0.conn())
        .await?;

        metrics::histogram!("sql.ethereum.update_eth_tx", start.elapsed());
        Ok(())
    }

    /// Updates the stats counter with the new operation reported.
    /// This method should be called once **per operation**. It means that if transaction
    /// for some operation was stuck, and another transaction was created for it, this method
    /// **should not** be invoked.
    ///
    /// This method expects the database to be initially prepared with inserting the actual
    /// stats values. Currently the script `db-insert-eth-data.sh` is responsible for that
    /// and it's invoked within `db-reset` subcommand.
    async fn report_created_operation(
        &mut self,
        operation: AggregatedOperation,
    ) -> QueryResult<()> {
        let start = Instant::now();
        let mut transaction = self.0.start_transaction().await?;

        let mut current_stats = EthereumSchema(&mut transaction).load_eth_params().await?;
        let (first_block, last_block) = {
            let block_range = operation.get_block_range();
            (i64::from(block_range.0), i64::from(block_range.1))
        };

        match operation {
            AggregatedOperation::CommitBlocks(_) => {
                assert_eq!(current_stats.last_committed_block, first_block - 1);
                current_stats.last_committed_block = last_block;
            }
            AggregatedOperation::PublishProofBlocksOnchain(_) => {
                assert_eq!(current_stats.last_verified_block, first_block - 1);
                current_stats.last_verified_block = last_block;
            }
            AggregatedOperation::ExecuteBlocks(_) => {
                assert_eq!(current_stats.last_executed_block, first_block - 1);
                current_stats.last_executed_block = last_block;
            }
            AggregatedOperation::CreateProofBlocks(_) => return Ok(()),
        };

        // Update the stored stats.
        sqlx::query!(
            "UPDATE eth_parameters
            SET last_committed_block = $1, last_verified_block = $2, last_executed_block = $3
            WHERE id = true",
            current_stats.last_committed_block,
            current_stats.last_verified_block,
            current_stats.last_executed_block
        )
        .execute(transaction.conn())
        .await?;

        transaction.commit().await?;

        metrics::histogram!("sql.ethereum.report_created_operation", start.elapsed());
        Ok(())
    }

    /// Updates the stored gas price limit and average gas price used by GasAdjuster.
    ///
    /// This method expects the database to be initially prepared with inserting the actual
    /// gas limit value. The command responsible for that is `zk db insert eth-data`.
    pub async fn update_gas_price(
        &mut self,
        gas_price_limit: U256,
        average_gas_price: U256,
    ) -> QueryResult<()> {
        let start = Instant::now();
        let gas_price_limit: i64 =
            i64::try_from(gas_price_limit).expect("Can't convert U256 to i64");
        let average_gas_price: i64 =
            i64::try_from(average_gas_price).expect("Can't convert U256 to i64");

        // Update the stored gas price limit.
        sqlx::query!(
            "UPDATE eth_parameters
            SET gas_price_limit = $1, average_gas_price = $2
            WHERE id = true",
            gas_price_limit,
            average_gas_price
        )
        .execute(self.0.conn())
        .await?;

        metrics::histogram!("sql.ethereum.update_gas_price", start.elapsed());
        Ok(())
    }

    pub async fn load_gas_price_limit(&mut self) -> QueryResult<U256> {
        let start = Instant::now();
        let params = self.load_eth_params().await?;

        let gas_price_limit =
            U256::try_from(params.gas_price_limit).expect("Negative gas limit value stored in DB");

        metrics::histogram!("sql.ethereum.load_gas_price_limit", start.elapsed());
        Ok(gas_price_limit)
    }

    pub async fn load_average_gas_price(&mut self) -> QueryResult<Option<U256>> {
        let start = Instant::now();
        let params = self.load_eth_params().await?;

        let average_gas_price = params
            .average_gas_price
            .map(|price| U256::try_from(price).expect("Negative average gas price stored in DB"));

        metrics::histogram!("sql.ethereum.load_average_gas_price", start.elapsed());
        Ok(average_gas_price)
    }

    /// Loads the stored Ethereum operations stats.
    pub async fn load_stats(&mut self) -> QueryResult<ETHStats> {
        let start = Instant::now();
        let params = self.load_eth_params().await?;

        metrics::histogram!("sql.ethereum.load_stats", start.elapsed());
        Ok(params.into())
    }

    async fn load_eth_params(&mut self) -> QueryResult<ETHParams> {
        let start = Instant::now();
        let params = sqlx::query_as!(ETHParams, "SELECT * FROM eth_parameters WHERE id = true",)
            .fetch_one(self.0.conn())
            .await?;
        metrics::histogram!("sql.ethereum.load_eth_params", start.elapsed());
        Ok(params)
    }

    /// Marks the stored Ethereum transaction as confirmed (and thus the associated `Operation`
    /// is marked as confirmed as well).
    pub async fn confirm_eth_tx(&mut self, hash: &H256) -> QueryResult<()> {
        let start = Instant::now();
        let mut transaction = self.0.start_transaction().await?;

        let eth_op_id = EthereumSchema(&mut transaction).get_eth_op_id(hash).await?;

        // Set the `confirmed` and `final_hash` field of the entry.
        sqlx::query!(
            "UPDATE eth_operations
                SET confirmed = $1, final_hash = $2
                WHERE id = $3",
            true,
            hash.as_bytes(),
            eth_op_id
        )
<<<<<<< HEAD
=======
        .fetch_one(transaction.conn())
        .await?
        .id;

        // If there is a ZKSync operation, mark it as confirmed as well.
        sqlx::query!(
            "
            UPDATE aggregate_operations
                SET confirmed = $1
                WHERE id = (SELECT op_id FROM eth_aggregated_ops_binding WHERE eth_op_id = $2)",
            true,
            eth_op_id,
        )
>>>>>>> 05b7993d
        .execute(transaction.conn())
        .await?;

        transaction.commit().await?;

        metrics::histogram!("sql.ethereum.confirm_eth_tx", start.elapsed());
        Ok(())
    }

    /// Obtains the next nonce to use and updates the corresponding entry in the database
    /// for the next invocation.
    ///
    /// This method expects the database to be initially prepared with inserting the actual
    /// nonce value. Currently the script `db-insert-eth-data.sh` is responsible for that
    /// and it's invoked within `db-reset` subcommand.
    pub(crate) async fn get_next_nonce(&mut self) -> QueryResult<i64> {
        let start = Instant::now();
        let mut transaction = self.0.start_transaction().await?;

        let old_nonce: ETHParams = EthereumSchema(&mut transaction).load_eth_params().await?;

        let new_nonce_value = old_nonce.nonce + 1;

        sqlx::query!(
            "UPDATE eth_parameters
            SET nonce = $1
            WHERE id = true",
            new_nonce_value
        )
        .execute(transaction.conn())
        .await?;

        let old_nonce_value = old_nonce.nonce;

        transaction.commit().await?;

        metrics::histogram!("sql.ethereum.get_next_nonce", start.elapsed());
        Ok(old_nonce_value)
    }

    /// Method that internally initializes the `eth_parameters` table.
    /// Since in db tests the database is empty, we must provide a possibility
    /// to initialize required db fields.
    #[doc = "hidden"]
    pub async fn initialize_eth_data(&mut self) -> QueryResult<()> {
        let start = Instant::now();
        #[derive(Debug)]
        pub struct NewETHParams {
            pub nonce: i64,
            pub gas_price_limit: i64,
            pub last_committed_block: i64,
            pub last_verified_block: i64,
            pub last_executed_block: i64,
        }

        let old_params: Option<ETHParams> =
            sqlx::query_as!(ETHParams, "SELECT * FROM eth_parameters WHERE id = true",)
                .fetch_optional(self.0.conn())
                .await?;

        if old_params.is_none() {
            let params = NewETHParams {
                nonce: 0,
                gas_price_limit: 400 * 10e9 as i64,
                last_committed_block: 0,
                last_verified_block: 0,
                last_executed_block: 0,
            };

            sqlx::query!(
                "INSERT INTO eth_parameters (nonce, gas_price_limit, last_committed_block, last_verified_block, last_executed_block)
                VALUES ($1, $2, $3, $4, $5)",
                params.nonce, params.gas_price_limit, params.last_committed_block, params.last_verified_block, params.last_executed_block
            )
            .execute(self.0.conn())
            .await?;
        }

        metrics::histogram!("sql.ethereum.initialize_eth_data", start.elapsed());
        Ok(())
    }

    pub async fn aggregated_op_final_hash(&mut self, op_id: i64) -> QueryResult<Option<H256>> {
        let final_hash: Option<Vec<u8>> = sqlx::query!(
            "SELECT eth_operations.final_hash as final_hash FROM aggregate_operations
                  LEFT JOIN eth_aggregated_ops_binding ON eth_aggregated_ops_binding.op_id = aggregate_operations.id
                  LEFT JOIN eth_operations ON eth_aggregated_ops_binding.eth_op_id = eth_operations.id
            WHERE
                  eth_operations.confirmed = true AND aggregate_operations.id = $1",
            op_id
        )
        .fetch_one(self.0.conn())
            .await?
        .final_hash;

        Ok(final_hash.map(|hash| H256::from_slice(&hash)))
    }
}<|MERGE_RESOLUTION|>--- conflicted
+++ resolved
@@ -424,11 +424,8 @@
             hash.as_bytes(),
             eth_op_id
         )
-<<<<<<< HEAD
-=======
-        .fetch_one(transaction.conn())
-        .await?
-        .id;
+        .execute(transaction.conn())
+        .await?;
 
         // If there is a ZKSync operation, mark it as confirmed as well.
         sqlx::query!(
@@ -439,7 +436,6 @@
             true,
             eth_op_id,
         )
->>>>>>> 05b7993d
         .execute(transaction.conn())
         .await?;
 
