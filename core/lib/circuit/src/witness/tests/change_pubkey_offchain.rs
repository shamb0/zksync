--- conflicted
+++ resolved
@@ -1,19 +1,8 @@
 // External deps
 use zksync_crypto::franklin_crypto::bellman::pairing::bn256::Bn256;
 // Workspace deps
-<<<<<<< HEAD
 use zksync_state::state::CollectedFee;
 use zksync_types::operations::ChangePubKeyOp;
-=======
-use models::{
-    operations::ChangePubKeyOp,
-    tx::{ChangePubKey, TxSignature},
-};
-use plasma::{
-    handler::TxHandler,
-    state::{CollectedFee, PlasmaState},
-};
->>>>>>> ce3a147a
 // Local deps
 use crate::witness::{
     change_pubkey_offchain::ChangePubkeyOffChainWitness,
