// External deps
use zksync_crypto::franklin_crypto::{
    bellman::pairing::{
        bn256::{Bn256, Fr},
        ff::Field,
    },
    rescue::RescueEngine,
};
// Workspace deps
use zksync_crypto::{
    circuit::{
        account::CircuitAccountTree,
        utils::{append_be_fixed_width, le_bit_vector_into_field_element},
    },
<<<<<<< HEAD
    params::{
        account_tree_depth, ACCOUNT_ID_BIT_WIDTH, CHUNK_BIT_WIDTH, CONTENT_HASH_WIDTH,
        NEW_PUBKEY_HASH_WIDTH, NONCE_BIT_WIDTH, TX_TYPE_BIT_WIDTH,
    },
=======
    params::{account_tree_depth, ACCOUNT_ID_BIT_WIDTH, CHUNK_BIT_WIDTH, TX_TYPE_BIT_WIDTH},
>>>>>>> e7d47b34
};
use zksync_types::operations::CloseOp;
// Local deps
use crate::{
    operation::{Operation, OperationArguments, OperationBranch, OperationBranchWitness},
    utils::resize_grow_only,
    witness::{
        utils::{apply_leaf_operation, fr_from, get_audits, SigDataInput},
        Witness,
    },
};

pub struct CloseAccountData {
    pub account_address: u32,
}
pub struct CloseAccountWitness<E: RescueEngine> {
    pub before: OperationBranch<E>,
    pub after: OperationBranch<E>,
    pub args: OperationArguments<E>,
    pub before_root: Option<E::Fr>,
    pub after_root: Option<E::Fr>,
    pub tx_type: Option<E::Fr>,
}

impl Witness for CloseAccountWitness<Bn256> {
    type OperationType = CloseOp;
    type CalculateOpsInput = SigDataInput;

    fn apply_tx(tree: &mut CircuitAccountTree, close_account: &CloseOp) -> Self {
        let close_acoount_data = CloseAccountData {
            account_address: *close_account.account_id,
        };
        Self::apply_data(tree, &close_acoount_data)
    }

    fn get_pubdata(&self) -> Vec<bool> {
        let mut pubdata_bits = vec![];
        append_be_fixed_width(&mut pubdata_bits, &self.tx_type.unwrap(), TX_TYPE_BIT_WIDTH);

        append_be_fixed_width(
            &mut pubdata_bits,
            &self.before.address.unwrap(),
            ACCOUNT_ID_BIT_WIDTH,
        );

        resize_grow_only(&mut pubdata_bits, CloseOp::CHUNKS * CHUNK_BIT_WIDTH, false);
        pubdata_bits
    }

    fn get_offset_commitment_data(&self) -> Vec<bool> {
        vec![false; CloseOp::CHUNKS * 8]
    }

    fn calculate_operations(&self, input: SigDataInput) -> Vec<Operation<Bn256>> {
        let pubdata_chunks: Vec<_> = self
            .get_pubdata()
            .chunks(CHUNK_BIT_WIDTH)
            .map(|x| le_bit_vector_into_field_element(&x.to_vec()))
            .collect();
        let operation_zero = Operation {
            new_root: self.after_root,
            tx_type: self.tx_type,
            chunk: Some(fr_from(0)),
            pubdata_chunk: Some(pubdata_chunks[0]),
            first_sig_msg: Some(input.first_sig_msg),
            second_sig_msg: Some(input.second_sig_msg),
            third_sig_msg: Some(input.third_sig_msg),
            signature_data: input.signature.clone(),
            signer_pub_key_packed: input.signer_pub_key_packed.to_vec(),
            args: self.args.clone(),
            lhs: self.before.clone(),
            rhs: self.before.clone(),
        };

        let operations: Vec<Operation<_>> = vec![operation_zero];
        operations
    }
}

impl CloseAccountWitness<Bn256> {
    fn apply_data(tree: &mut CircuitAccountTree, close_account: &CloseAccountData) -> Self {
        //preparing data and base witness
        let before_root = tree.root_hash();
        vlog::debug!("Initial root = {}", before_root);
        let (audit_path_before, audit_balance_path_before) =
            get_audits(tree, close_account.account_address, 0);

        let capacity = tree.capacity();
        assert_eq!(capacity, 1 << account_tree_depth());
        let account_address_fe = fr_from(close_account.account_address);

        //calculate a and b
        let a = Fr::zero();
        let b = Fr::zero();

        //applying close_account
        let (account_witness_before, account_witness_after, balance_before, balance_after) =
            apply_leaf_operation(
                tree,
                close_account.account_address,
                0,
                |acc| {
                    acc.pub_key_hash = Fr::zero();
                    acc.nonce = Fr::zero();
                },
                |_| {},
            );

        let after_root = tree.root_hash();
        vlog::debug!("After root = {}", after_root);
        let (audit_path_after, audit_balance_path_after) =
            get_audits(tree, close_account.account_address, 0);

        CloseAccountWitness {
            before: OperationBranch {
                address: Some(account_address_fe),
                token: Some(Fr::zero()),
                witness: OperationBranchWitness {
                    account_witness: account_witness_before,
                    account_path: audit_path_before,
                    balance_value: Some(balance_before),
                    balance_subtree_path: audit_balance_path_before,
                },
            },
            after: OperationBranch {
                address: Some(account_address_fe),
                token: Some(Fr::zero()),
                witness: OperationBranchWitness {
                    account_witness: account_witness_after,
                    account_path: audit_path_after,
                    balance_value: Some(balance_after),
                    balance_subtree_path: audit_balance_path_after,
                },
            },
            args: OperationArguments {
                a: Some(a),
                b: Some(b),
<<<<<<< HEAD
                new_pub_key_hash: Some(Fr::zero()),
                valid_from: Some(Fr::zero()),
                valid_until: Some(Fr::from_str(&u32::MAX.to_string()).unwrap()),

                special_eth_addresses: vec![Some(Fr::zero())],
                special_tokens: vec![Some(Fr::zero()), Some(Fr::zero())],
                special_account_ids: vec![Some(Fr::zero()), Some(Fr::zero())],
                special_content_hash: vec![Some(Fr::zero()); CONTENT_HASH_WIDTH],
                special_serial_id: Some(Fr::zero()),
=======
                ..Default::default()
>>>>>>> e7d47b34
            },
            before_root: Some(before_root),
            after_root: Some(after_root),
            tx_type: Some(fr_from(CloseOp::OP_CODE)),
        }
    }
}

// Close disabled
//
//#[cfg(test)]
//mod test {
//    use super::*;
//    use crate::witness::utils::public_data_commitment;
//    use zksync_types::merkle_tree::PedersenHasher;
//    use zksync_types::primitives::BitConvert::from_be_bytes;
//
//    use crate::circuit::ZkSyncCircuit;
//    use bellman::Circuit;
//    use zksync_crypto::franklin_crypto::bellman::pairing::ff::{Field, PrimeField};
//    use zksync_crypto::franklin_crypto::alt_babyjubjub::AltJubjubBn256;
//    use zksync_crypto::franklin_crypto::circuit::test::*;
//    use zksync_crypto::franklin_crypto::eddsa::{PrivateKey, PublicKey};
//    use zksync_crypto::franklin_crypto::jubjub::FixedGenerators;
//    use zksync_types::circuit::account::{CircuitAccount, CircuitAccountTree, CircuitBalanceTree};
//    use zksync_types::circuit::utils::*;
//    use zksync_types::tx::PackedPublicKey;
//    use zksync_types::params as franklin_constants;
//    use rand::{Rng, SeedableRng, XorShiftRng};

//    #[test]
//    #[ignore]
//    fn test_close_account_franklin_empty_leaf() {
//        let params = &AltJubjubBn256::new();
//        let p_g = FixedGenerators::SpendingKeyGenerator;
//        let validator_address_number = 7;
//        let validator_address = fr_from(validator_address_number);
//        let block_number = fr_from(1);
//        let rng = &mut XorShiftRng::from_seed([0x3dbe_6258, 0x8d31_3d76, 0x3237_db17, 0xe5bc_0654]);
//        let phasher = PedersenHasher::<Bn256>::default();
//
//        let mut tree: CircuitAccountTree =
//            CircuitAccountTree::new(franklin_constants::account_tree_depth() as u32);
//        let capacity = tree.capacity();
//
//        let sender_sk = PrivateKey::<Bn256>(rng.gen());
//        let sender_pk = PublicKey::from_private(&sender_sk, p_g, params);
//        let sender_pub_key_hash = pub_key_hash_fe(&sender_pk, &phasher);
//        let sender_leaf = CircuitAccount::<Bn256> {
//            subtree: CircuitBalanceTree::new(franklin_constants::BALANCE_TREE_DEPTH as u32),
//            nonce: Fr::zero(),
//            pub_key_hash: sender_pub_key_hash,
//        };
//        let mut sender_leaf_number: u32 = rng.gen();
//        sender_leaf_number %= capacity;
//        println!("zero root_hash equals: {}", sender_leaf.subtree.root_hash());
//
//        tree.insert(sender_leaf_number, sender_leaf);
//
//        // give some funds to sender and make zero balance for recipient
//        let validator_sk = PrivateKey::<Bn256>(rng.gen());
//        let validator_pk = PublicKey::from_private(&validator_sk, p_g, params);
//        let validator_pub_key_hash = pub_key_hash_fe(&validator_pk, &phasher);
//
//        let validator_leaf = CircuitAccount::<Bn256> {
//            subtree: CircuitBalanceTree::new(franklin_constants::BALANCE_TREE_DEPTH as u32),
//            nonce: Fr::zero(),
//            pub_key_hash: validator_pub_key_hash,
//        };
//
//        let mut validator_balances = vec![];
//        for _ in 0..1 << franklin_constants::BALANCE_TREE_DEPTH {
//            validator_balances.push(Some(Fr::zero()));
//        }
//        tree.insert(validator_address_number, validator_leaf);
//
//        let account_address = sender_leaf_number;
//
//        //-------------- Start applying changes to state
//        let close_account_witness =
//            apply_close_account(&mut tree, &CloseAccountData { account_address });
//        let (signature_data, first_sig_part, second_sig_part, third_sig_part) = generate_sig_data(
//            &close_account_witness.get_sig_bits(),
//            &phasher,
//            &sender_sk,
//            params,
//        );
//        let packed_public_key = PackedPublicKey(sender_pk);
//        let packed_public_key_bytes = packed_public_key.serialize_packed().unwrap();
//        let signer_packed_key_bits: Vec<_> = BitConvert::from_be_bytes(&packed_public_key_bytes)
//            .iter()
//            .map(|x| Some(input.x))
//            .collect();
//
//        let operations = calculate_close_account_operations_from_witness(
//            &close_account_witness,
//            &first_sig_part,
//            &second_sig_part,
//            &third_sig_part,
//            &signature_data,
//            &signer_packed_key_bits,
//        );
//
//        println!("tree before_applying fees: {}", tree.root_hash());
//
//        let (root_after_fee, validator_account_witness) =
//            apply_fee(&mut tree, validator_address_number, 0, 0);
//        println!("test root after fees {}", root_after_fee);
//        let (validator_audit_path, _) = get_audits(&tree, validator_address_number, 0);
//
//        let public_data_commitment = public_data_commitment::<Bn256>(
//            &close_account_witness.get_pubdata(),
//            close_account_witness.before_root,
//            Some(root_after_fee),
//            Some(validator_address),
//            Some(block_number),
//        );
//
//        {
//            let mut cs = TestConstraintSystem::<Bn256>::new();
//
//            let instance = ZkSyncCircuit {
//                params,
//                old_root: close_account_witness.before_root,
//                operations,
//                pub_data_commitment: Some(public_data_commitment),
//                block_number: Some(block_number),
//                validator_account: validator_account_witness,
//                validator_address: Some(validator_address),
//                validator_balances,
//                validator_audit_path,
//            };
//
//            instance.synthesize(&mut cs).unwrap();
//
//            println!("{}", cs.find_unconstrained());
//
//            println!("number of constraints {}", cs.num_constraints());
//            if let Some(err) = cs.which_is_unsatisfied() {
//                panic!("ERROR satisfying in {}", err);
//            }
//        }
//    }
//}<|MERGE_RESOLUTION|>--- conflicted
+++ resolved
@@ -12,14 +12,10 @@
         account::CircuitAccountTree,
         utils::{append_be_fixed_width, le_bit_vector_into_field_element},
     },
-<<<<<<< HEAD
     params::{
         account_tree_depth, ACCOUNT_ID_BIT_WIDTH, CHUNK_BIT_WIDTH, CONTENT_HASH_WIDTH,
         NEW_PUBKEY_HASH_WIDTH, NONCE_BIT_WIDTH, TX_TYPE_BIT_WIDTH,
     },
-=======
-    params::{account_tree_depth, ACCOUNT_ID_BIT_WIDTH, CHUNK_BIT_WIDTH, TX_TYPE_BIT_WIDTH},
->>>>>>> e7d47b34
 };
 use zksync_types::operations::CloseOp;
 // Local deps
@@ -157,19 +153,15 @@
             args: OperationArguments {
                 a: Some(a),
                 b: Some(b),
-<<<<<<< HEAD
                 new_pub_key_hash: Some(Fr::zero()),
                 valid_from: Some(Fr::zero()),
                 valid_until: Some(Fr::from_str(&u32::MAX.to_string()).unwrap()),
-
                 special_eth_addresses: vec![Some(Fr::zero())],
                 special_tokens: vec![Some(Fr::zero()), Some(Fr::zero())],
                 special_account_ids: vec![Some(Fr::zero()), Some(Fr::zero())],
                 special_content_hash: vec![Some(Fr::zero()); CONTENT_HASH_WIDTH],
                 special_serial_id: Some(Fr::zero()),
-=======
                 ..Default::default()
->>>>>>> e7d47b34
             },
             before_root: Some(before_root),
             after_root: Some(after_root),
